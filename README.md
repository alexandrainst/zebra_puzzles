--- conflicted
+++ resolved
@@ -12,16 +12,12 @@
 Generation and LLM evaluation of zebra puzzles in multiple languages and themes.
 
 Available languages and themes:
-<<<<<<< HEAD
+
 - Houses theme: 
     - Complete versions: Danish 🇩🇰, English 🇬🇧, Faroese 🇫🇴, German 🇩🇪, Icelandic 🇮🇸 and Swedish 🇸🇪.
     - Preliminary versions: Dutch 🇳🇱, Norwegian Bokmål 🇳🇴 and Norwegian Nynorsk 🇳🇴. 
 - Smørrebrød theme: 
     - Complete versions: Danish 🇩🇰
-=======
-    - Houses theme: Danish :dk:, Dutch :nl:, English :gb:, Faroese :fo:, German :de:, Icelandic :is:, Norwegian Bokmål :no:, Norwegian Nynorsk :no: and Swedish :sv:.
-    - Smørrebrød theme: Danish :dk:
->>>>>>> 702986a3
 
 ## Usage
 
