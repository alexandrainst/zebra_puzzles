# Config file for generating zebra puzzles in Danish with the "smørrebrød" theme.

# Theme
theme: da_smoerrebroed

# Attributes
# The attributes are defined as a dictionary of dictionaries.
# The outer dictionary has the attribute category as key, and the inner dictionary has the attribute value as key and the attribute description as value.
# The attributes below should be in the preferred order of categories in the clues.

attributes:

    brød:
        softkernerugbrød: ['stykket med softkernerugbrød', 'er med softkernerugbrød', 'er ikke med softkernerugbrød']
        solsikkerugbrød: ['stykket med solsikkerugbrød', 'er med solsikkerugbrød', 'er ikke med solsikkerugbrød']
        vesterhavsrugbrød: ['stykket med vesterhavsrugbrød', 'er med vesterhavsrugbrød', 'er ikke med vesterhavsrugbrød']
        sønderjysk rugbrød: ['stykket med sønderjysk rugbrød', 'er med sønderjysk rugbrød', 'er ikke med sønderjysk rugbrød']
        glutenfrit rugbrød: ['stykket med glutenfrit rugbrød', 'er med glutenfrit rugbrød', 'er ikke med glutenfrit rugbrød']
        franskbrød: ['stykket med franskbrød', 'er med franskbrød', 'er ikke med franskbrød']
        groft landbrød: ['stykket med groft landbrød', 'er med groft landbrød', 'er ikke med groft landbrød']
        ristet rugbrød: ['stykket med ristet rugbrød', 'er med ristet rugbrød', 'er ikke med ristet rugbrød']

    smørelse:
        saltet smør: ['stykket med saltet smør', 'er smurt med saltet smør', 'er ikke smurt med saltet smør']
        usaltet smør: ['stykket med usaltet smør', 'er smurt med usaltet smør', 'er ikke smurt med usaltet smør']
        andefedt: ['stykket med andefedt', 'er smurt med andefedt', 'er ikke smurt med andefedt']
        plantesmør: ['stykket med plantesmør', 'er smurt med plantesmør', 'er ikke smurt med plantesmør']
        flødeost: ['stykket med flødeost', 'er smurt med flødeost', 'er ikke smurt med flødeost']
        hummus: ['stykket med hummus', 'er smurt med hummus', 'er ikke smurt med hummus']
        pesto: ['stykket med pesto', 'er smurt med pesto', 'er ikke smurt med pesto']
        mayonnaise: ['stykket med mayonnaise', 'er smurt med mayonnaise', 'er ikke smurt med mayonnaise']
        hjemmekærnet smør: ['stykket med hjemmekærnet smør', 'er smurt med hjemmekærnet smør', 'er ikke smurt med hjemmekærnet smør']
        smørbart blandingsprodukt: ['stykket med smørbart blandingsprodukt', 'er smurt med et smørbart blandingsprodukt', 'er ikke smurt med et smørbart blandingsprodukt']
        hvidløgssmør: ['stykket med hvidløgssmør', 'er smurt med hvidløgssmør', 'er ikke smurt med hvidløgssmør']



    pålæg:
        røget laks: ['stykket med røget laks', 'er med røget laks', 'er ikke med røget laks']
        roastbeef: ['stykket med roastbeef', 'er med roastbeef', 'er ikke med roastbeef']
        spegepølse: ['stykket med spegepølse', 'er med spegepølse', 'er ikke med spegepølse']
        leverpostej: ['stykket med leverpostej', 'er med leverpostej', 'er ikke med leverpostej']
        kartoffel: ['stykket med kartoffel', 'er med kartoffel', 'er ikke med kartoffel']
        sild: ['stykket med sild', 'er med sild', 'er ikke med sild']
        avocado: ['stykket med avocado', 'er med avocado', 'er ikke med avocado']
        fiskefilet: ['stykket med fiskefilet', 'er med fiskefilet', 'er ikke med fiskefilet']

    sekundært pålæg:
        æg: ['stykket med æg', 'er med æg','er ikke med æg']
        ost: ['stykket med ost', 'er med ost', 'er ikke med ost']
        asparges: ['stykket med asparges', 'er med asparges', 'er ikke med asparges']
        tomat: ['stykket med tomat', 'er med tomat', 'er ikke med tomat']
        bacon: ['stykket med bacon', 'er med bacon', 'er ikke med bacon']
        stegte svampe: ['stykket med stegte svampe', 'er med stegte svampe','er ikke med stegte svampe']
        sky: ['stykket med sky', 'er med sky', 'er ikke med sky']
        rødbede: ['stykket med rødbede', 'er med rødbede', 'er ikke med rødbede']
        remoulade: ['stykket med remoulade', 'er med remoulade','er ikke med remoulade']
        rejer: ['stykket med rejer', 'er med rejer', 'er ikke med rejer']

    pynt:
        radise: ['stykket med radise', 'er pyntet med radise','er ikke pyntet med radise']
        syltede agurker: ['stykket med syltede agurker', 'er pyntet med syltede agurker','er ikke pyntet med syltede agurker']
        peberrod: ['stykket med peberrod', 'er pyntet med peberrod','er ikke pyntet med peberrod']
        citronskiver: ['stykket med citronskiver', 'er pyntet med citronskiver','er ikke pyntet med citronskiver']
        kaviar: ['stykket med kaviar', 'er pyntet med kaviar','er ikke pyntet med kaviar']
        peberfrugt: ['stykket med peberfrugt', 'er pyntet med peberfrugt','er ikke pyntet med peberfrugt']
        agurkeskiver: ['stykket med agurkeskiver', 'er pyntet med agurkeskiver','er ikke pyntet med agurkeskiver']
        rødløg: ['stykket med rødløg', 'er pyntet med rødløg','er ikke pyntet med rødløg']
        kapers: ['stykket med kapers', 'er pyntet med kapers','er ikke pyntet med kapers']

    drys:
        flagesalt: ['stykket med flagesalt', 'er drysset med flagesalt', 'er ikke drysset med flagesalt']
        peber: ['stykket med peber', 'er drysset med peber', 'er ikke drysset med peber']
        dild: ['stykket med dild', 'er drysset med dild','er ikke drysset med dild']
        kørvel: ['stykket med kørvel', 'er drysset med kørvel','er ikke drysset med kørvel']
        purløg: ['stykket med purløg', 'er drysset med purløg','er ikke drysset med purløg']
        karse: ['stykket med karse', 'er drysset med karse','er ikke drysset med karse']
        sesamfrø: ['stykket med sesamfrø', 'er drysset med sesamfrø','er ikke drysset med sesamfrø']
        ristede løg: ['stykket med ristede løg', 'er drysset med ristede løg', 'er ikke drysset med ristede løg']
        chiliflager: ['stykket med chiliflager', 'er drysset med chiliflager', 'er ikke drysset med chiliflager']
        ristede mandler: ['stykket med ristede mandler', 'er drysset med ristede mandler', 'er ikke drysse med ristede mandler']
        ingen drys: ['stykket uden drys', 'er uden drys', 'er drysset med noget']



# Clues
# Clue names and text for the prompt depending on the clue type.
# Clue names should not be edited, but they can be a subset of the full list of implemented clues.
# NOTE: The list of clues could be extended by adding non-unique attributes, superattributes (e.g. large animal), ordinal attributes, objects on a grid etc.
clues_dict:
    found_at: "{attribute_desc} er nummer {i_object}."
    not_at: "{attribute_desc} er ikke nummer {i_object}."
    next_to: "{attribute_desc_1} ligger ved siden af {attribute_desc_2}."                                                                       # Requires n_objects > 2, otherwise use not_same_object
    not_next_to: "{attribute_desc_1} ligger ikke ved siden af {attribute_desc_2}, og de er ikke det samme stykke smørrebrød."                   # Requires n_objects > 2, otherwise it cannot be used
    just_left_of: "{attribute_desc_1} ligger lige til venstre for {attribute_desc_2}."
    just_right_of: "{attribute_desc_1} ligger lige til højre for {attribute_desc_2}."
    left_of: "{attribute_desc_1} ligger til venstre for {attribute_desc_2}."                                                                    # Requires n_objects > 2, otherwise use just_left_of
    right_of: "{attribute_desc_1} ligger til højre for {attribute_desc_2}."                                                                     # Requires n_objects > 2, otherwise use just_right_of
    same_object: "{attribute_desc_1} {attribute_desc_2}."                                                                                       # Requires n_attributes > 1, otherwise it cannot be used
    not_same_object: "{attribute_desc_1} {attribute_desc_2}."                                                                                   # Requires n_attributes > 1, otherwise it cannot be used
    between: "{attribute_desc_2} ligger mellem {attribute_desc_1} og {attribute_desc_3}."                                                       # Requires n_objects > 2, otherwise it cannot be used
    not_between: "{attribute_desc_1} ligger ikke mellem {attribute_desc_2} og {attribute_desc_3}, og de er tre forskellige stykker smørrebrød." # Requires n_objects > 2, otherwise it cannot be used
    multiple_between: "{attribute_desc_1} og {attribute_desc_2} ligger med {n_between} stykker smørrebrød mellem sig."                          # Requires n_objects > 3, otherwise it cannot be used
    one_between: "Der er ét stykke smørrebrød mellem {attribute_desc_1} og {attribute_desc_2}."                                                 # Requires n_objects > 2, otherwise it cannot be used


# Prompt
# We use two different prompt templates depending on whether we have multiple attributes in each category or just one.
# prompt_and is the word used for separating the last two attributes in a list of attributes.

prompt_and: og

prompt_templates:
    - |
        {n_objects} kokke præsenterer hvert deres bud på en ny type smørrebrød. Stykkerne ligger på række og er nummereret fra 1 til {n_objects} fra venstre mod højre.

        Hvert stykke har unikke ingredienser i hver af de følgende kategorier:

        {chosen_attributes_str}

        Derudover ved vi følgende:

        {chosen_clues_str}

        Hvilke ingredienser indgår i hvilke smørrebrød?

        Angiv venligst dit svar som et JSON dictionary på nedenstående format. Hver række skal starte med object_X hvor X er smørrebrøddets nummer i rækken. Hver kolonne repræsenterer en kategori, og de skal stå i samme rækkefølge som kategorierne er oplistet ovenfor.

        {solution_template}

    - |
        {n_objects} kokke præsenterer hvert deres stykke smørrebrød. Stykkerne ligger på række og er nummereret fra 1 til {n_objects} fra venstre mod højre.

        Hvert stykke har en unik ingrediens i kategorien {chosen_attributes_str}.

        Derudover ved vi følgende:

        {chosen_clues_str}

        Hvilken ingrediens indgår i hvilke smørrebrød?

        Angiv venligst dit svar som et JSON dictionary på nedenstående format. Hver række skal starte med object_X hvor X er smørrebrøddets nummer i rækken. Derefter følger en kolonne med ingredienserne i førnævnte kategori.

<<<<<<< HEAD
        {solution_template}
=======
        1, ingrediens_1
        2, ingrediens_2
        ...


red_herring_clues_dict:
    same_herring: "{attribute_desc} {attribute_desc_herring}."
    next_to_herring: "{attribute_desc} ligger ved siden af {attribute_desc_herring}."
    double_herring: "{attribute_desc_herring_1} {attribute_desc_herring_2}."
    fact: "{fact}."
    object_fact: "Kokken der lavede {attribute_desc} ved at {fact}."
    friends: "Kokkene der lavede henholdsvis {attribute_desc_herring} og {attribute_desc} er gode venner."
    found_at: "{attribute_desc_herring} er nummer {i_object}."
    not_at: "{attribute_desc_herring} er ikke nummer {i_object}."

red_herring_attributes:
    kvadratisk: ['det kvadratiske stykke','er kvadratisk']
    langt: ['det længste stykke','er langt']
    tynd skive: ['stykket med en tynd skive brød','har en tynd skive brød']
    meget pynt: ['stykket med meget pynt','har meget pynt']
    meget smørelse: ['stykket med et tykt lag smørelse på brødet','har meget smørelse på brødet']
    største: ['det største stykke','er det største']
    varmt: ['det varmeste stykke','er varmt']
    yndlings: ['stykket der er dommernes yndlings','er dommernes yndlings']
    smager bedst: ['stykket der smager bedst','smager bedst']
    grønt hus: ['stykket der er lavet af en kok som bor i et grønt hus','er lavet af en kok som bor i et grønt hus']
    bornholmsk: ['stykket der er lavet af en bornholmsk kok','er lavet af en bornholmsk kok']
    hurtigt: ['stykket der er lavet meget hurtigt','er lavet meget hurtigt']

red_herring_facts:
    sild: "sild er fisk"
    sol_systemet: "solsystemet bevæger sig med en fart på ca. 200 km/s rundt om galaksens centrum"
    puzzle: "det er sjovt at løse gåder"
    flotte: "alle smørrebrødene er meget flotte"
    tørre: "flere af smørrebrødene er blevet en smule tørre"
    højtbelagt: "alle smørrebrødene er højtbelagte"
    dommere: "der er tre dommere som vurderer smørrebrødene"
    agurk: "agurk er et bær"
    snegl: "snegle er bløddyr"
    kaffe: "kaffe indeholder koffein"
>>>>>>> e2cae2cc
<|MERGE_RESOLUTION|>--- conflicted
+++ resolved
@@ -141,12 +141,7 @@
 
         Angiv venligst dit svar som et JSON dictionary på nedenstående format. Hver række skal starte med object_X hvor X er smørrebrøddets nummer i rækken. Derefter følger en kolonne med ingredienserne i førnævnte kategori.
 
-<<<<<<< HEAD
         {solution_template}
-=======
-        1, ingrediens_1
-        2, ingrediens_2
-        ...
 
 
 red_herring_clues_dict:
@@ -183,5 +178,4 @@
     dommere: "der er tre dommere som vurderer smørrebrødene"
     agurk: "agurk er et bær"
     snegl: "snegle er bløddyr"
-    kaffe: "kaffe indeholder koffein"
->>>>>>> e2cae2cc
+    kaffe: "kaffe indeholder koffein"