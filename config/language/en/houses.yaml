# Config file for generating zebra puzzles in English with the classic "houses" theme.

# Theme
theme: en_houses

# Attributes
# The attributes are defined as a dictionary of dictionaries.
# The outer dictionary has the attribute category as key, and the inner dictionary has the attribute value as key and the attribute description as value.
# The attributes below should be in the preferred order of categories in the clues.

attributes:

    nationalities:
        Denmark: ['the Dane', 'is Danish', 'is not Danish']
        Sweden: ['the Swede', 'is Swedish', 'is not Swedish']
        Latvia: ['the Latvian', 'is Latvian', 'is not Latvian']
        France: ['the Frenchman', 'is French', 'is not French']
        Spain: ['the Spaniard', 'is Spanish', 'is not Spanish']
        Italy: ['the Italian', 'is Italian', 'is not Italian']
        Norway: ['the Norwegian', 'is Norwegian', 'is not Norwegian']
        Faroe Islands: ['the Faroese', 'is Faroese','is not Faroese']
        Netherlands: ['the Dutchman', 'is Dutch', 'is not Dutch']
        Iceland: ['the Icelander', 'is Icelandic', 'is not Icelandic']
        United Kingdom: ['the Brit', 'is British', 'is not British']

    jobs:
        baker: ['the baker', 'is a baker', 'is not a baker']
        minister: ['the minister', 'is a minister', 'is not a minister']
        police officer: ['the police officer', 'is a police officer', 'is not a police officer']
        nurse: ['the nurse', 'is a nurse', 'is not a nurse']
        teacher: ['the teacher', 'is a teacher', 'is not a teacher']
        software developer: ['the software developer', 'is a software developer', 'is not a software developer']
        shop assistant: ['the shop assistant', 'is a shop assistant', 'is not a shop assistant']

    pets:
        cat: ['the cat owner','has a cat','does not have a cat']
        dog: ['the dog owner','has a dog','does not have a dog']
        rabbit: ['the rabbit owner','has a rabbit','does not have a rabbit']
        zebra: ['the zebra owner','has a zebra','does not have a zebra']
        budgerigar: ['the budgie owner','has a budgie','does not have a budgie']
        snail: ['the snail owner','has a snail','does not have a snail']
        stick insect: ['the stick insect owner','has a stick insect','does not have a stick insect']

    drinks:
        juice: ['the juice drinker', 'drinks juice', 'does not drink juice']
        coffee: ['the coffee drinker', 'drinks coffee', 'does not drink coffee']
        milk: ['the milk drinker', 'drinks milk', 'does not drink milk']
        smoothie: ['the smoothie drinker', 'drinks smoothie', 'does not drink smoothie']
        cocoa: ['the cocoa drinker', 'drinks cocoa', 'does not drink cocoa']
        tea: ['the tea drinker', 'drinks tea', 'does not drink tea']
        soda: ['the soda drinker', 'drinks soda', 'does not drink soda']

    favorite book genres:
        non-fiction: ['the non-fiction reader', 'reads non-fiction', 'does not read non-fiction']
        crime: ['the crime reader', 'reads crime novels', 'does not read crime novels']
        fantasy: ['the fantasy reader', 'reads fantasy', 'does not read fantasy']
        science fiction: ['the science fiction reader', 'reads science fiction', 'does not read science fiction']
        horror: ['the horror reader', 'reads horror', 'does not read horror']
        poetry: ['the poetry reader', 'reads poetry', 'does not read poetry']
        romance: ['the romance reader', 'reads romance novels', 'does not read romance novels']

    hobbies:
        bouldering: ['the person who boulders', 'boulders', 'does not boulder']
        painting: ['the person who paints', 'paints', 'does not paint']
        board games: ['the person who plays board games', 'plays board games', 'does not play board games']
        tennis: ['the person who plays tennis', 'plays tennis', 'does not play tennis']
        crocheting: ['the person who crochets', 'crochets', 'does not crochet']
        soccer: ['the person who plays football', 'plays football', 'does not play football']
        handball: ['the person who plays handball', 'plays handball', 'does not play handball']

    favorite fruits:
        apple: ['the person who loves apples', 'loves apples', 'does not like apples']
        pear: ['the person who loves pears', 'loves pears', 'does not like pears']
        orange: ['the person who loves oranges', 'loves oranges', 'does not like oranges']
        banana: ['the person who loves bananas', 'loves bananas', 'does not like bananas']
        strawberry: ['the person who loves strawberries', 'loves strawberries', 'does not like strawberries']
        blackcurrant: ['the person who loves blackcurrants', 'loves blackcurrants', 'does not like blackcurrants']
        wild strawberry: ['the person who loves wild strawberries', 'loves wild strawberries', 'does not like wild strawberries']


# Clues
# Clue names and text for the prompt depending on the clue type.
# Clue names should not be edited, but they can be a subset of the full list of implemented clues.
# NOTE: The list of clues could be extended by adding non-unique attributes, superattributes (e.g. large animal), ordinal attributes, objects on a grid etc.
clues_dict:
    found_at: "{attribute_desc} lives in house no. {i_object}."
    not_at: "{attribute_desc} does not live in house no. {i_object}."
    next_to: "{attribute_desc_1} lives next to {attribute_desc_2}."                                                               # Requires n_objects > 2, otherwise use not_same_object
    not_next_to: "{attribute_desc_1} does not live next to {attribute_desc_2}, and they are different people."                              # Requires n_objects > 2, otherwise it cannot be used
    just_left_of: "{attribute_desc_1} lives to the immediate left of {attribute_desc_2}, on their left."
    just_right_of: "{attribute_desc_1} lives to the immediate right of {attribute_desc_2}."
    left_of: "{attribute_desc_1} lives to the left of {attribute_desc_2}."                                                                  # Requires n_objects > 2, otherwise use just_left_of
    right_of: "{attribute_desc_1} lives to the right of {attribute_desc_2}."                                                                 # Requires n_objects > 2, otherwise use just_right_of
    same_object: "{attribute_desc_1} {attribute_desc_2}."                                                                                   # Requires n_attributes > 1, otherwise it cannot be used
    not_same_object: "{attribute_desc_1} {attribute_desc_2}."                                                                               # Requires n_attributes > 1, otherwise it cannot be used
    between: "{attribute_desc_2} lives between {attribute_desc_1} and {attribute_desc_3}."                                                  # Requires n_objects > 2, otherwise it cannot be used
    not_between: "{attribute_desc_1} does not live between {attribute_desc_2} and {attribute_desc_3}, and they are three different people." # Requires n_objects > 2, otherwise it cannot be used
    multiple_between: "There are {n_between} houses between {attribute_desc_1} and {attribute_desc_2}."                                     # Requires n_objects > 3, otherwise it cannot be used
    one_between: "There is one house between {attribute_desc_1} and {attribute_desc_2}."                                                    # Requires n_objects > 2, otherwise it cannot be used


# Prompt
# We use two different prompt templates depending on whether we have multiple attributes in each category or just one.
# prompt_and is the word used for separating the last two attributes in a list of attributes.

prompt_and: and

prompt_templates:
    - |
        A row of houses have numbers 1 to {n_objects} from left to right.

        In each house lives a person unique attributes in each of the following categories:

        {chosen_attributes_str}

        We also know the following:

        {chosen_clues_str}

        Who has which attributes and lives in which house?

        Please submit your answer as a JSON dictionary in the format below. Each row must begin with object_X where X is the house number. Each column represents a category, and they should be in the same order as in the list of categories above.

        {solution_template}

    - |
        A row of houses have numbers 1 to {n_objects} from left to right.

        In each house lives a person with a unique attribute in the category of {chosen_attributes_str}.

        We also know the following:

        {chosen_clues_str}

        Which attributes belong to the person living in each house?

        Please submit your answer as a JSON dictionary in the format below. Each row must begin with object_X where X is the house number. This is followed by a column with the attributes in the aforementioned category.

<<<<<<< HEAD
        {solution_template}
=======
        1, attribute_1
        2, attribute_2
        ...


red_herring_clues_dict:
    same_herring: "{attribute_desc} {attribute_desc_herring}."
    next_to_herring: "{attribute_desc} lives next to {attribute_desc_herring}."
    double_herring: "{attribute_desc_herring_1} {attribute_desc_herring_2}."
    fact: "{fact}."
    object_fact: "{attribute_desc} knows that {fact}."
    friends: "{attribute_desc} is good friends with {attribute_desc_herring}."
    found_at: "{attribute_desc_herring} lives in house no. {i_object}."
    not_at: "{attribute_desc_herring} does not live in house no. {i_object}."

red_herring_attributes:
    red_hair: ['the person with red hair','has red hair']
    glasses: ['the person with glasses','wears glasses']
    tattoo: ['the person with a tattoo','has a tattoo']
    guitar: ['the person who plays the guitar','plays the guitar']
    bike: ['the person with a bike','has a bike']
    guinea pig: ['the person with a guinea pig','has a guinea pig']
    cactus: ['the person who owns a cactus','does not own a cactus']
    video games: ['the person who plays video games','plays video games']
    sister: ['the person with a sister','has a sister']
    mango: ['the person who thinks the second best fruit is mango','thinks the second best fruit is mango']
    sailing: ['the person who often sails','often sails']
    USA: ['the person who has been to the USA','has been to the USA']
    mathematics: ["the person with a master's degree in mathematics","has a master's degree in mathematics"]
    physics: ['the person who loves physics','loves physics']
    old_animal: ['the person with a pet that is old for its species','has a pet that is old for its species']
    football: ['the person who watches football','watches football']

red_herring_facts:
    herring: "herrings are fish"
    solar_system: "the solar system moves at a speed of about 200 km/s around the center of the galaxy"
    puzzle: "it is fun to solve puzzles"
    houses: "all the houses on the street have beautiful gardens"
    doors: "several of the houses have a green door"
    windows: "all the houses have large windows"
    cars: "there are many cars on the street"
    cucumber: "cucumber is a berry"
    snail: "snails are molluscs"
    coffee: "coffee contains caffeine"
>>>>>>> e2cae2cc
<|MERGE_RESOLUTION|>--- conflicted
+++ resolved
@@ -136,12 +136,7 @@
 
         Please submit your answer as a JSON dictionary in the format below. Each row must begin with object_X where X is the house number. This is followed by a column with the attributes in the aforementioned category.
 
-<<<<<<< HEAD
         {solution_template}
-=======
-        1, attribute_1
-        2, attribute_2
-        ...
 
 
 red_herring_clues_dict:
@@ -182,5 +177,4 @@
     cars: "there are many cars on the street"
     cucumber: "cucumber is a berry"
     snail: "snails are molluscs"
-    coffee: "coffee contains caffeine"
->>>>>>> e2cae2cc
+    coffee: "coffee contains caffeine"