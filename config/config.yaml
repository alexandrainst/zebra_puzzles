--- conflicted
+++ resolved
@@ -34,7 +34,6 @@
 attributes:
 
     land:
-<<<<<<< HEAD
         Danmark: danskeren
         Sverige: svenskeren
         Letland: letteren
@@ -46,13 +45,6 @@
         Nederlandene: nederlænderen
         Island: islænderen
         Storbritannien: briten
-=======
-
-        Danmark: er fra Danmark
-        Sverige: er fra Sverige
-        Letland: er fra Letland
-        Frankrig: er fra Frankrig
->>>>>>> 2286e730
 
     hobby:
         klatring: personen der klatrer
@@ -115,34 +107,25 @@
 # Clue names should not be edited, but they can be a subset of the full list of implemented clues: found_at, not_at
 # NOTE: The list of clues could be extended by adding non-unique attributes, superattributes (e.g. large animal), ordinal attributes, objects on a grid etc.
 clues_dict:
-<<<<<<< HEAD
     found_at: "{attribute_desc} bor i hus nummer {i_object}."
     not_at: "{attribute_desc} bor ikke i hus nummer {i_object}."
-    next_to: "{attribute_desc_1} bor ved siden af {attribute_desc_2}."                          # Requires n_objects > 2, otherwise use not_same_object
-    not_next_to: "{attribute_desc_1} bor ikke ved siden af {attribute_desc_2}, og de er ikke den samme person."                 # Requires n_objects > 2, otherwise it cannot be used
+    next_to: "{attribute_desc_1} bor ved siden af {attribute_desc_2}."                                                             # Requires n_objects > 2, otherwise use not_same_object
+    not_next_to: "{attribute_desc_1} bor ikke ved siden af {attribute_desc_2}, og de er ikke den samme person."                    # Requires n_objects > 2, otherwise it cannot be used
     just_left_of: "{attribute_desc_1} bor lige til venstre for {attribute_desc_2}."
     just_right_of: "{attribute_desc_1} bor lige til højre for {attribute_desc_2}."
-    left_of: "{attribute_desc_1} bor til venstre for {attribute_desc_2}."                       # Requires n_objects > 2, otherwise use just_left_of
-    right_of: "{attribute_desc_1} bor til højre for {attribute_desc_2}."                        # Requires n_objects > 2, otherwise use just_right_of
-    same_object: "{attribute_desc_1} er {attribute_desc_2}."                                    # Requires n_attributes > 1, otherwise it cannot be used
-    not_same_object: "{attribute_desc_1} er ikke {attribute_desc_2}."                           # Requires n_attributes > 1, otherwise it cannot be used
-    between: "{attribute_desc_2} bor mellem {attribute_desc_1} og {attribute_desc_3}."          # Requires n_objects > 2, otherwise it cannot be used
+    left_of: "{attribute_desc_1} bor til venstre for {attribute_desc_2}."                                                          # Requires n_objects > 2, otherwise use just_left_of
+    right_of: "{attribute_desc_1} bor til højre for {attribute_desc_2}."                                                           # Requires n_objects > 2, otherwise use just_right_of
+    same_object: "{attribute_desc_1} er {attribute_desc_2}."                                                                       # Requires n_attributes > 1, otherwise it cannot be used
+    not_same_object: "{attribute_desc_1} er ikke {attribute_desc_2}."                                                              # Requires n_attributes > 1, otherwise it cannot be used
+    between: "{attribute_desc_2} bor mellem {attribute_desc_1} og {attribute_desc_3}."                                             # Requires n_objects > 2, otherwise it cannot be used
     not_between: "{attribute_desc_1} bor ikke mellem {attribute_desc_2} og {attribute_desc_3}, og de er tre forskellige personer." # Requires n_objects > 2, otherwise it cannot be used
-    n_between: "{attribute_desc_1} og {attribute_desc_2} bor med {n_between} huse mellem sig."   # Requires n_objects > 2, otherwise it cannot be used
+    n_between: "{attribute_desc_1} og {attribute_desc_2} bor med {n_between} huse mellem sig."                                     # Requires n_objects > 2, otherwise it cannot be used
 
 
 # Prompt
 # TODO: Support the grammar of puzzles with a single category
 
 prompt_and: og
-=======
-    found_at: Personen der {attribute_desc} bor i hus nummer {i_object}.
-    not_at: Personen der {attribute_desc} bor ikke i hus nummer {i_other_object}.
-
-#Prompt
-# TODO: Improve the prompt incl. by adding a description of the desired format of the response.
-# TODO: Support the grammar of puzzles with a single category and/or object
->>>>>>> 2286e730
 
 prompt_template: |
   En række huse er nummereret fra 1 til {n_objects} fra venstre mod højre.
