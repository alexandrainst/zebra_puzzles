# Config file for generating zebra puzzles

# Possible combinations of languages and themes:
# da/huse
# da/smoerrebroed
# en/houses

defaults:
  - language: da/smoerrebroed
  - override hydra/job_logging: custom
  - _self_

<<<<<<< HEAD
# Theme
theme: da_huse

# Model
# The LLM model to evaluate on the puzzles.
# examples: gpt-4o-mini, gpt-4o, o3-mini, o3
model : gpt-4o-mini

# Number of puzzles to generate
n_puzzles: 2
=======
# Number of puzzles to generate
n_puzzles: 1
>>>>>>> 088b5e9e

# Objects e.g. houses
n_objects: 3

# Attributes e.g. pets
<<<<<<< HEAD
# Currently, 2 - 7 are supported.
n_attributes: 2

# Attributes
# The attributes are defined as a dictionary of dictionaries.
# The outer dictionary has the attribute category as key, and the inner dictionary has the attribute value as key and the attribute description as value.
# TODO: Add support for multiple languages and themes by adding more config files.
# TODO: Make the phrasing sound more natural

attributes:

    land:
        Danmark: danskeren
        Sverige: svenskeren
        Letland: letteren
        Frankrig: franskmanden
        Spanien: spanieren
        Italien: italieneren
        Norge: nordmanden
        Fæøerne: færingen
        Nederlandene: nederlænderen
        Island: islænderen
        Storbritannien: briten

    hobby:
        klatring: personen der klatrer
        maling: personen der maler
        brætspil: personen der spiller brætspil
        tennis: personen der spiller tennis
        hækling: personen der hækler
        fodbold: personen der spiller fodbold
        håndbold: personen der spiller håndbold

    kæledyr:
        kat: katteejeren
        hund: hundeejeren
        kanin: kaninejeren
        zebra: zebraejeren
        undulat: undulatejeren
        snegl: snegleejeren
        vandrende pind: ejeren af en vandrende pind

    job:
        bager: bageren
        minister: ministeren
        politibetjent: politibetjenten
        sygeplejer: sygeplejeren
        lærer: læreren
        software developer: software developeren
        butiksassistent: butiksassistenten

    drik:
        juice: personen der drikker juice
        kaffe: personen der drikker kaffe
        mælk: personen der drikker mælk
        smoothie: personen der drikker smoothie
        kakao: personen der drikker kakao
        te: personen der drikker te
        sodavand: personen der drikker sodavand

    yndlingsfrugt:
        æble: personen der foretrækker æble
        pære: personen der foretrækker pære
        appelsin: personen der foretrækker appelsin
        banan: personen der foretrækker banan
        jordbær: personen der foretrækker jordbær
        solbær: personen der foretrækker solbær
        skovjordbær: personen der foretrækker skovjordbær

    yndlingsboggenre:
        faglitteratur: personen der læser faglitteratur
        krimi: personen der læser krimier
        fantasy: personen der læser fantasy
        science fiction: personen der læser science fiction
        gyser: personen der læser gysere
        poesi: personen der læser poesi
        kærlighedsromaner: personen der læser kærlighedsromaner


# Clues
# Clue names and text for the prompt depending on the clue type.
# Clue names should not be edited, but they can be a subset of the full list of implemented clues: found_at, not_at
# NOTE: The list of clues could be extended by adding non-unique attributes, superattributes (e.g. large animal), ordinal attributes, objects on a grid etc.
clues_dict:
    found_at: "{attribute_desc} bor i hus nummer {i_object}."
    not_at: "{attribute_desc} bor ikke i hus nummer {i_object}."
    next_to: "{attribute_desc_1} bor ved siden af {attribute_desc_2}."                                                             # Requires n_objects > 2, otherwise use not_same_object
    not_next_to: "{attribute_desc_1} bor ikke ved siden af {attribute_desc_2}, og de er ikke den samme person."                    # Requires n_objects > 2, otherwise it cannot be used
    just_left_of: "{attribute_desc_1} bor lige til venstre for {attribute_desc_2}."
    just_right_of: "{attribute_desc_1} bor lige til højre for {attribute_desc_2}."
    left_of: "{attribute_desc_1} bor til venstre for {attribute_desc_2}."                                                          # Requires n_objects > 2, otherwise use just_left_of
    right_of: "{attribute_desc_1} bor til højre for {attribute_desc_2}."                                                           # Requires n_objects > 2, otherwise use just_right_of
    same_object: "{attribute_desc_1} er {attribute_desc_2}."                                                                       # Requires n_attributes > 1, otherwise it cannot be used
    not_same_object: "{attribute_desc_1} er ikke {attribute_desc_2}."                                                              # Requires n_attributes > 1, otherwise it cannot be used
    between: "{attribute_desc_2} bor mellem {attribute_desc_1} og {attribute_desc_3}."                                             # Requires n_objects > 2, otherwise it cannot be used
    not_between: "{attribute_desc_1} bor ikke mellem {attribute_desc_2} og {attribute_desc_3}, og de er tre forskellige personer." # Requires n_objects > 2, otherwise it cannot be used
    n_between: "{attribute_desc_1} og {attribute_desc_2} bor med {n_between} huse mellem sig."                                     # Requires n_objects > 2, otherwise it cannot be used


# Prompt
# TODO: Support the grammar of puzzles with a single category

prompt_and: og

prompt_template: |
  En række huse er nummereret fra 1 til {n_objects} fra venstre mod højre.

  I hvert hus bor en person med unikke egenskaber i hver af de følgende kategorier:

  {chosen_attributes_str}

  Derudover ved vi følgende:

  {chosen_clues_str}

  Hvem har hvilke egenskaber og bor i hvilket hus?

  Angiv venligst dit svar som et JSON dictionary på nedenstående format. Hver række skal starte med object_X hvor X er husnummeret. Hver kolonne repræsenterer en kategori, og de skal stå i samme rækkefølge som kategorierne er listet ovenfor.

  {solution_template}
=======
n_attributes: 4
>>>>>>> 088b5e9e
<|MERGE_RESOLUTION|>--- conflicted
+++ resolved
@@ -10,7 +10,6 @@
   - override hydra/job_logging: custom
   - _self_
 
-<<<<<<< HEAD
 # Theme
 theme: da_huse
 
@@ -21,136 +20,9 @@
 
 # Number of puzzles to generate
 n_puzzles: 2
-=======
-# Number of puzzles to generate
-n_puzzles: 1
->>>>>>> 088b5e9e
 
 # Objects e.g. houses
 n_objects: 3
 
 # Attributes e.g. pets
-<<<<<<< HEAD
-# Currently, 2 - 7 are supported.
-n_attributes: 2
-
-# Attributes
-# The attributes are defined as a dictionary of dictionaries.
-# The outer dictionary has the attribute category as key, and the inner dictionary has the attribute value as key and the attribute description as value.
-# TODO: Add support for multiple languages and themes by adding more config files.
-# TODO: Make the phrasing sound more natural
-
-attributes:
-
-    land:
-        Danmark: danskeren
-        Sverige: svenskeren
-        Letland: letteren
-        Frankrig: franskmanden
-        Spanien: spanieren
-        Italien: italieneren
-        Norge: nordmanden
-        Fæøerne: færingen
-        Nederlandene: nederlænderen
-        Island: islænderen
-        Storbritannien: briten
-
-    hobby:
-        klatring: personen der klatrer
-        maling: personen der maler
-        brætspil: personen der spiller brætspil
-        tennis: personen der spiller tennis
-        hækling: personen der hækler
-        fodbold: personen der spiller fodbold
-        håndbold: personen der spiller håndbold
-
-    kæledyr:
-        kat: katteejeren
-        hund: hundeejeren
-        kanin: kaninejeren
-        zebra: zebraejeren
-        undulat: undulatejeren
-        snegl: snegleejeren
-        vandrende pind: ejeren af en vandrende pind
-
-    job:
-        bager: bageren
-        minister: ministeren
-        politibetjent: politibetjenten
-        sygeplejer: sygeplejeren
-        lærer: læreren
-        software developer: software developeren
-        butiksassistent: butiksassistenten
-
-    drik:
-        juice: personen der drikker juice
-        kaffe: personen der drikker kaffe
-        mælk: personen der drikker mælk
-        smoothie: personen der drikker smoothie
-        kakao: personen der drikker kakao
-        te: personen der drikker te
-        sodavand: personen der drikker sodavand
-
-    yndlingsfrugt:
-        æble: personen der foretrækker æble
-        pære: personen der foretrækker pære
-        appelsin: personen der foretrækker appelsin
-        banan: personen der foretrækker banan
-        jordbær: personen der foretrækker jordbær
-        solbær: personen der foretrækker solbær
-        skovjordbær: personen der foretrækker skovjordbær
-
-    yndlingsboggenre:
-        faglitteratur: personen der læser faglitteratur
-        krimi: personen der læser krimier
-        fantasy: personen der læser fantasy
-        science fiction: personen der læser science fiction
-        gyser: personen der læser gysere
-        poesi: personen der læser poesi
-        kærlighedsromaner: personen der læser kærlighedsromaner
-
-
-# Clues
-# Clue names and text for the prompt depending on the clue type.
-# Clue names should not be edited, but they can be a subset of the full list of implemented clues: found_at, not_at
-# NOTE: The list of clues could be extended by adding non-unique attributes, superattributes (e.g. large animal), ordinal attributes, objects on a grid etc.
-clues_dict:
-    found_at: "{attribute_desc} bor i hus nummer {i_object}."
-    not_at: "{attribute_desc} bor ikke i hus nummer {i_object}."
-    next_to: "{attribute_desc_1} bor ved siden af {attribute_desc_2}."                                                             # Requires n_objects > 2, otherwise use not_same_object
-    not_next_to: "{attribute_desc_1} bor ikke ved siden af {attribute_desc_2}, og de er ikke den samme person."                    # Requires n_objects > 2, otherwise it cannot be used
-    just_left_of: "{attribute_desc_1} bor lige til venstre for {attribute_desc_2}."
-    just_right_of: "{attribute_desc_1} bor lige til højre for {attribute_desc_2}."
-    left_of: "{attribute_desc_1} bor til venstre for {attribute_desc_2}."                                                          # Requires n_objects > 2, otherwise use just_left_of
-    right_of: "{attribute_desc_1} bor til højre for {attribute_desc_2}."                                                           # Requires n_objects > 2, otherwise use just_right_of
-    same_object: "{attribute_desc_1} er {attribute_desc_2}."                                                                       # Requires n_attributes > 1, otherwise it cannot be used
-    not_same_object: "{attribute_desc_1} er ikke {attribute_desc_2}."                                                              # Requires n_attributes > 1, otherwise it cannot be used
-    between: "{attribute_desc_2} bor mellem {attribute_desc_1} og {attribute_desc_3}."                                             # Requires n_objects > 2, otherwise it cannot be used
-    not_between: "{attribute_desc_1} bor ikke mellem {attribute_desc_2} og {attribute_desc_3}, og de er tre forskellige personer." # Requires n_objects > 2, otherwise it cannot be used
-    n_between: "{attribute_desc_1} og {attribute_desc_2} bor med {n_between} huse mellem sig."                                     # Requires n_objects > 2, otherwise it cannot be used
-
-
-# Prompt
-# TODO: Support the grammar of puzzles with a single category
-
-prompt_and: og
-
-prompt_template: |
-  En række huse er nummereret fra 1 til {n_objects} fra venstre mod højre.
-
-  I hvert hus bor en person med unikke egenskaber i hver af de følgende kategorier:
-
-  {chosen_attributes_str}
-
-  Derudover ved vi følgende:
-
-  {chosen_clues_str}
-
-  Hvem har hvilke egenskaber og bor i hvilket hus?
-
-  Angiv venligst dit svar som et JSON dictionary på nedenstående format. Hver række skal starte med object_X hvor X er husnummeret. Hver kolonne repræsenterer en kategori, og de skal stå i samme rækkefølge som kategorierne er listet ovenfor.
-
-  {solution_template}
-=======
-n_attributes: 4
->>>>>>> 088b5e9e
+n_attributes: 4