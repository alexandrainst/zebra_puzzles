# Config file for generating zebra puzzles

# Possible combinations of languages and themes:
# da/huse
# da/smoerrebroed
# en/houses

defaults:
  - language: en/houses
  - override hydra/job_logging: custom
  - _self_

# Model
# The LLM model to evaluate on the puzzles.
model : o3-mini

# Whether to generate new LLM responses or only evaluate existing ones when running evaluate.py
generate_new_responses: True

# The folder where data is stored
data_folder: data

# Number of puzzles to generate
n_puzzles: 10

# Objects e.g. houses
n_objects: 2

# Attributes e.g. pets
<<<<<<< HEAD
n_attributes: 2
=======
n_attributes: 3
>>>>>>> ed346584

# Weights for the clue types
# The weights are used to determine the probability of generating each type of clue. The distribution of accepted clue types will be different, as redundant clues are removed.
clue_weights:
    found_at: 1
    not_at: 1
    next_to: 1
    not_next_to: 1
    just_left_of: 1
    just_right_of: 1
    left_of: 1
    right_of: 1
    same_object: 1
    not_same_object: 1
    between: 1
    not_between: 1
    multiple_between: 1
    one_between: 1

# Number of red herring clues generated
n_red_herring_clues: 2

# Number of red herrings clues evaluated
# This must be less than or equal to n_red_herring_clues, as clues can be removed but not added during evaluation.
n_red_herring_clues_evaluated: 0

# Weights for the red herring clues
# The weights are used to determine the probability of generating each type of red herring clue.
red_herring_clue_weights:
    same_herring: 1
    next_to_herring: 1
    double_herring: 1
    fact: 1
    object_fact: 1
    friends: 1
    herring_found_at: 1
    herring_not_at: 1<|MERGE_RESOLUTION|>--- conflicted
+++ resolved
@@ -27,11 +27,7 @@
 n_objects: 2
 
 # Attributes e.g. pets
-<<<<<<< HEAD
-n_attributes: 2
-=======
 n_attributes: 3
->>>>>>> ed346584
 
 # Weights for the clue types
 # The weights are used to determine the probability of generating each type of clue. The distribution of accepted clue types will be different, as redundant clues are removed.
