# Config file for generating zebra puzzles

# Possible combinations of languages and themes:
# da/huse
# da/smoerrebroed
# de/Hauser
# en/houses
# fo/hus
# is/husum
# nb/hus
# nl/huizen
# nn/hus
# sv/hus

defaults:
<<<<<<< HEAD
  - language: sv/hus
=======
  - language: en/houses
>>>>>>> 702986a3
  - override hydra/job_logging: custom
  - _self_

# Model
# The LLM model to evaluate on the puzzles.
model : o3-mini

# Whether to generate new LLM responses or only evaluate existing ones when running evaluate.py
generate_new_responses: False

# The current data folder used for generating, evaluating, and plotting

<<<<<<< HEAD
data_folder: data_test
=======
data_folder: data
>>>>>>> 702986a3

# Folder for loading training data
data_folder_train: data_train

# Folder for loading test data
data_folder_test: data_test

# Number of puzzles to generate
n_puzzles: 128

# Objects e.g. houses
n_objects: 4

# Attributes e.g. pets
n_attributes: 5

# Weights for the clue types
# The weights are used to determine the probability of generating each type of clue. The distribution of accepted clue types will be different, as redundant clues are removed.
clue_weights:
    found_at: 1
    not_at: 1
    next_to: 1
    not_next_to: 1
    just_left_of: 1
    just_right_of: 1
    left_of: 1
    right_of: 1
    same_object: 1
    not_same_object: 1
    between: 1
    not_between: 1
    multiple_between: 1
    one_between: 1

# Number of red herring clues generated
n_red_herring_clues: 5

# Number of red herrings clues evaluated
# This must be less than or equal to n_red_herring_clues, as clues can be removed but not added during evaluation.
n_red_herring_clues_evaluated: 5

# Weights for the red herring clues
# The weights are used to determine the probability of generating each type of red herring clue.
red_herring_clue_weights:
    same_herring: 1
    next_to_herring: 1
    double_herring: 1
    fact: 1
    object_fact: 1
    friends: 1
    herring_found_at: 1
    herring_not_at: 1<|MERGE_RESOLUTION|>--- conflicted
+++ resolved
@@ -13,11 +13,7 @@
 # sv/hus
 
 defaults:
-<<<<<<< HEAD
   - language: sv/hus
-=======
-  - language: en/houses
->>>>>>> 702986a3
   - override hydra/job_logging: custom
   - _self_
 
@@ -30,11 +26,7 @@
 
 # The current data folder used for generating, evaluating, and plotting
 
-<<<<<<< HEAD
-data_folder: data_test
-=======
 data_folder: data
->>>>>>> 702986a3
 
 # Folder for loading training data
 data_folder_train: data_train
