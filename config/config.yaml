# Config file for generating zebra puzzles in Danish with the classic "houses" theme.

# Time estimates per puzzle with all clues:
# 3x7: 0.7 s
# 4x4: 0.6 s
# 4x5: 16 s
# 4x6:
# 5x3: 3.8 s
# 6x3: >10 min

defaults:
  - override hydra/job_logging: custom
  - _self_


# Number of puzzles to generate
n_puzzles: 10

# Objects e.g. houses
# Currently, 2 - 7 are supported
n_objects: 3

# Attributes e.g. pets
<<<<<<< HEAD
# Currently, 2 - 7 are supported.
n_attributes: 7
=======
n_attributes: 2
>>>>>>> dc483866

# Attributes
# The attributes are defined as a dictionary of dictionaries.
# The outer dictionary has the attribute category as key, and the inner dictionary has the attribute value as key and the attribute description as value.
# TODO: Add support for multiple languages and themes by adding more config files.
# TODO: Make the phrasing sound more natural

attributes:
<<<<<<< HEAD

    land:
        Danmark: danskeren
        Sverige: svenskeren
        Letland: letteren
        Frankrig: franskmanden
        Spanien: spanieren
        Italien: italieneren
        Norge: nordmanden
        Fæøerne: færingen
        Nederlandene: nederlænderen
        Island: islænderen
        Storbritannien: briten

    hobby:
        klatring: personen der klatrer
        maling: personen der maler
        brætspil: personen der spiller brætspil
        tennis: personen der spiller tennis
        hækling: personen der hækler
        fodbold: personen der spiller fodbold
        håndbold: personen der spiller håndbold

    kæledyr:
        kat: katteejeren
        hund: hundeejeren
        kanin: kaninejeren
        zebra: zebraejeren
        undulat: undulatejeren
        snegl: snegleejeren
        vandrende pind: ejeren af en vandrende pind

    job:
        bager: bageren
        minister: ministeren
        politibetjent: politibetjenten
        sygeplejer: sygeplejeren
        lærer: læreren
        software developer: software developeren
        butiksassistent: butiksassistenten

    drik:
        juice: personen der drikker juice
        kaffe: personen der drikker kaffe
        mælk: personen der drikker mælk
        smoothie: personen der drikker smoothie
        kakao: personen der drikker kakao
        te: personen der drikker te
        sodavand: personen der drikker sodavand

    yndlingsfrugt:
        æble: personen der foretrækker æble
        pære: personen der foretrækker pære
        appelsin: personen der foretrækker appelsin
        banan: personen der foretrækker banan
        jordbær: personen der foretrækker jordbær
        solbær: personen der foretrækker solbær
        skovjordbær: personen der foretrækker skovjordbær

    yndlingsboggenre:
        faglitteratur: personen der læser faglitteratur
        krimi: personen der læser krimier
        fantasy: personen der læser fantasy
        science fiction: personen der læser science fiction
        gyser: personen der læser gysere
        poesi: personen der læser poesi
        kærlighedsromaner: personen der læser kærlighedsromaner
=======

    land:

        Danmark: er fra Danmark
        Sverige: er fra Sverige
        Letland: er fra Letland
        Frankrig: er fra Frankrig

    hobby:
        klatring: klatrer
        maling: maler
        brætspil: spiller brætspil
        tennis: spiller tennis

    kæledyr:
        kat: har en kat
        hund: har en hund
        kanin: har en kanin
        zebra: har en zebra
>>>>>>> dc483866


# Clues
# Clue names and text for the prompt depending on the clue type.
# Clue names should not be edited, but they can be a subset of the full list of implemented clues: found_at, not_at
# NOTE: The list of clues could be extended by adding non-unique attributes, superattributes (e.g. large animal), ordinal attributes, objects on a grid etc.
clues_dict:
    found_at: Personen der {attribute_desc} bor i hus nummer {i_object}.
    not_at: Personen der {attribute_desc} bor ikke i hus nummer {i_other_object}.

<<<<<<< HEAD
# Clues
# Clue names and text for the prompt depending on the clue type.
# Clue names should not be edited, but they can be a subset of the full list of implemented clues: found_at, not_at
# NOTE: The list of clues could be extended by adding non-unique attributes, superattributes (e.g. large animal), ordinal attributes, objects on a grid etc.
clues_dict:
    found_at: "{attribute_desc} bor i hus nummer {i_object}."
    not_at: "{attribute_desc} bor ikke i hus nummer {i_object}."
    next_to: "{attribute_desc_1} bor ved siden af {attribute_desc_2}."                                                             # Requires n_objects > 2, otherwise use not_same_object
    not_next_to: "{attribute_desc_1} bor ikke ved siden af {attribute_desc_2}, og de er ikke den samme person."                    # Requires n_objects > 2, otherwise it cannot be used
    just_left_of: "{attribute_desc_1} bor lige til venstre for {attribute_desc_2}."
    just_right_of: "{attribute_desc_1} bor lige til højre for {attribute_desc_2}."
    left_of: "{attribute_desc_1} bor til venstre for {attribute_desc_2}."                                                          # Requires n_objects > 2, otherwise use just_left_of
    right_of: "{attribute_desc_1} bor til højre for {attribute_desc_2}."                                                           # Requires n_objects > 2, otherwise use just_right_of
    same_object: "{attribute_desc_1} er {attribute_desc_2}."                                                                       # Requires n_attributes > 1, otherwise it cannot be used
    not_same_object: "{attribute_desc_1} er ikke {attribute_desc_2}."                                                              # Requires n_attributes > 1, otherwise it cannot be used
    between: "{attribute_desc_2} bor mellem {attribute_desc_1} og {attribute_desc_3}."                                             # Requires n_objects > 2, otherwise it cannot be used
    not_between: "{attribute_desc_1} bor ikke mellem {attribute_desc_2} og {attribute_desc_3}, og de er tre forskellige personer." # Requires n_objects > 2, otherwise it cannot be used
    n_between: "{attribute_desc_1} og {attribute_desc_2} bor med {n_between} huse mellem sig."                                     # Requires n_objects > 2, otherwise it cannot be used


# Prompt
# TODO: Support the grammar of puzzles with a single category

prompt_and: og
=======
#Prompt
# TODO: Improve the prompt incl. by adding a description of the desired format of the response.
# TODO: Support the grammar of puzzles with a single category and/or object
>>>>>>> dc483866

prompt_template: |
  En række huse er nummereret fra 1 til {n_objects} fra venstre mod højre.

  I hvert hus bor en person med unikke egenskaber i hver af de følgende kategorier:

  {chosen_attributes_str}

  Derudover ved vi følgende:

  {chosen_clues_str}

<<<<<<< HEAD
  Hvem har hvilke egenskaber og bor i hvilket hus? Angiv dit svar i følgende format, hvor det første tal i hver række repræsenterer husnummeret:
=======
  Du skal gætte egenskaber fra kategorierne {chosen_categories_part1} og {chosen_categories_part2} for hver person. De mulige egenskaber er {chosen_attributes_part1} og {chosen_attributes_part2}. Her følger et eller flere hints:

  {chosen_clues_str}
>>>>>>> dc483866

  1, egenskab_1, egenskab_2, egenskab_3 ...
  2, egenskab_1, egenskab_2, egenskab_3 ...
  ...<|MERGE_RESOLUTION|>--- conflicted
+++ resolved
@@ -21,12 +21,8 @@
 n_objects: 3
 
 # Attributes e.g. pets
-<<<<<<< HEAD
 # Currently, 2 - 7 are supported.
 n_attributes: 7
-=======
-n_attributes: 2
->>>>>>> dc483866
 
 # Attributes
 # The attributes are defined as a dictionary of dictionaries.
@@ -35,7 +31,6 @@
 # TODO: Make the phrasing sound more natural
 
 attributes:
-<<<<<<< HEAD
 
     land:
         Danmark: danskeren
@@ -103,27 +98,6 @@
         gyser: personen der læser gysere
         poesi: personen der læser poesi
         kærlighedsromaner: personen der læser kærlighedsromaner
-=======
-
-    land:
-
-        Danmark: er fra Danmark
-        Sverige: er fra Sverige
-        Letland: er fra Letland
-        Frankrig: er fra Frankrig
-
-    hobby:
-        klatring: klatrer
-        maling: maler
-        brætspil: spiller brætspil
-        tennis: spiller tennis
-
-    kæledyr:
-        kat: har en kat
-        hund: har en hund
-        kanin: har en kanin
-        zebra: har en zebra
->>>>>>> dc483866
 
 
 # Clues
@@ -134,7 +108,6 @@
     found_at: Personen der {attribute_desc} bor i hus nummer {i_object}.
     not_at: Personen der {attribute_desc} bor ikke i hus nummer {i_other_object}.
 
-<<<<<<< HEAD
 # Clues
 # Clue names and text for the prompt depending on the clue type.
 # Clue names should not be edited, but they can be a subset of the full list of implemented clues: found_at, not_at
@@ -159,11 +132,6 @@
 # TODO: Support the grammar of puzzles with a single category
 
 prompt_and: og
-=======
-#Prompt
-# TODO: Improve the prompt incl. by adding a description of the desired format of the response.
-# TODO: Support the grammar of puzzles with a single category and/or object
->>>>>>> dc483866
 
 prompt_template: |
   En række huse er nummereret fra 1 til {n_objects} fra venstre mod højre.
@@ -175,14 +143,8 @@
   Derudover ved vi følgende:
 
   {chosen_clues_str}
-
-<<<<<<< HEAD
+  
   Hvem har hvilke egenskaber og bor i hvilket hus? Angiv dit svar i følgende format, hvor det første tal i hver række repræsenterer husnummeret:
-=======
-  Du skal gætte egenskaber fra kategorierne {chosen_categories_part1} og {chosen_categories_part2} for hver person. De mulige egenskaber er {chosen_attributes_part1} og {chosen_attributes_part2}. Her følger et eller flere hints:
-
-  {chosen_clues_str}
->>>>>>> dc483866
 
   1, egenskab_1, egenskab_2, egenskab_3 ...
   2, egenskab_1, egenskab_2, egenskab_3 ...
