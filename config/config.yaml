# Config file for generating zebra puzzles

# Possible combinations of languages and themes:
# da/huse
# da/smoerrebroed
# en/houses

defaults:
<<<<<<< HEAD
  - language: en/houses
=======
  - language: da/smoerrebroed
>>>>>>> 088b5e9e
  - override hydra/job_logging: custom
  - _self_

# Number of puzzles to generate
n_puzzles: 1

# Objects e.g. houses
n_objects: 2

# Attributes e.g. pets
n_attributes: 1

#Number of red herring clues
n_red_herring_clues: 3<|MERGE_RESOLUTION|>--- conflicted
+++ resolved
@@ -6,11 +6,7 @@
 # en/houses
 
 defaults:
-<<<<<<< HEAD
-  - language: en/houses
-=======
   - language: da/smoerrebroed
->>>>>>> 088b5e9e
   - override hydra/job_logging: custom
   - _self_
 
