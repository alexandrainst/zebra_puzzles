--- conflicted
+++ resolved
@@ -14,14 +14,6 @@
 # Attributes e.g. pets
 n_attributes: 2
 
-<<<<<<< HEAD
-=======
-# Clues
-# NOTE: This could be extended by adding non-unique attributes, superattributes (e.g. large animal), ordinal attributes, objects on a grid etc.
-clues_included: all
-
-
->>>>>>> 7db46b62
 # Attributes
 # The attributes are defined as a dictionary of dictionaries.
 # The outer dictionary has the attribute category as key, and the inner dictionary has the attribute value as key and the attribute description as value.
@@ -29,17 +21,14 @@
 # TODO: Add support for multiple languages and themes by adding more config files.
 
 attributes:
-<<<<<<< HEAD
+
     land:
-=======
-    Land:
->>>>>>> 7db46b62
+
         Danmark: er fra Danmark
         Sverige: er fra Sverige
         Letland: er fra Letland
         Frankrig: er fra Frankrig
 
-<<<<<<< HEAD
     hobby:
         klatring: klatrer
         maling: maler
@@ -60,40 +49,18 @@
 clues_dict:
     found_at: Personen der {attribute_desc} bor i hus nummer {i_object}.
     not_at: Personen der {attribute_desc} bor ikke i hus nummer {i_other_object}.
-=======
-    Hobby:
-        Klatring: klatrer
-        Maling: maler
-        Brætspil: spiller brætspil
-        Tennis: spiller tennis
-
-    Kæledyr:
-        Kat: har en kat
-        Hund: har en hund
-        Kanin: har en kanin
-        Zebra: har en zebra
->>>>>>> 7db46b62
-
 
 #Prompt
 # TODO: Improve the prompt incl. by adding a description of the desired format of the response.
-<<<<<<< HEAD
 # TODO: Support the grammar of puzzles with a single category and/or object
-=======
->>>>>>> 7db46b62
 
 prompt_template: |
   Her følger en opgave.
 
   Der er {n_objects} huse på en række. I hvert hus bor en person med en bestemte egenskaber, som er forskellige fra de andre.
 
-<<<<<<< HEAD
   Du skal gætte egenskaber fra kategorierne {chosen_categories_part1} og {chosen_categories_part2} for hver person. De mulige egenskaber er {chosen_attributes_part1} og {chosen_attributes_part2}. Her følger et eller flere hints:
 
   {chosen_clues_str}
-=======
-  Disse egenskaber er i kategorierne {chosen_categories} og inkluderer {chosen_attributes}. Her følger en række hints:
-  {chosen_clues}
->>>>>>> 7db46b62
 
   Hvem har hvilke egenskaber og bor i hvilket hus?