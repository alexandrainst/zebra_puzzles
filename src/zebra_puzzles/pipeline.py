--- conflicted
+++ resolved
@@ -32,17 +32,10 @@
     TODO: Implement evaluation.
     TODO: Consider if enumeration should be removed when we only have one clue.
     """
-<<<<<<< HEAD
-    # clues = define_clues(clues_included=clues_included)
-
     solution, chosen_categories, chosen_attributes, chosen_attributes_descs = (
         generate_solution(
             attributes=attributes, n_objects=n_objects, n_attributes=n_attributes
         )
-=======
-    solution, chosen_categories, chosen_attributes = generate_solution(
-        attributes=attributes, n_objects=n_objects, n_attributes=n_attributes
->>>>>>> 2286e730
     )
 
     chosen_clues = choose_clues(
