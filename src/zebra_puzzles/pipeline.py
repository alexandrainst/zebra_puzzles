"""Pipeline module for generating and saving zebra puzzles."""

from tqdm import tqdm

from zebra_puzzles.clue_selection import choose_clues
<<<<<<< HEAD
from zebra_puzzles.zebra_utils import (
    clean_folder,
    complete_prompt,
    format_solution,
    generate_solution,
    save_dataset,
)
=======
from zebra_puzzles.red_herring_selection import choose_red_herrings
from zebra_puzzles.zebra_utils import complete_prompt, generate_solution, save_dataset
>>>>>>> e2cae2cc


def run_pipeline(
    n_objects: int,
    n_attributes: int,
    attributes: dict[str, dict[str, str]],
    clues_dict: dict[str, str],
    prompt_templates: list[str],
    prompt_and: str,
    n_red_herring_clues: int,
    red_herring_clues_dict: dict[str, str],
    red_herring_attributes: dict[str, list[str]],
    red_herring_facts: dict[str, str],
    verbose=False,
    eval=False,
) -> tuple[str, str]:
    """Run the pipeline to generate one zebra puzzle.

    Args:
        clues_dict: Possible clue types to include in the puzzle as a dictionary containing a title and a description of each clue.
        n_objects: Number of objects in the puzzle as an integer.
        n_attributes: Number of attributes of each object as an integer.
        attributes: Possible attributes as a dictionary of dictionaries.
        prompt_templates: List of templates for the prompt.
        prompt_and: String to use for separating the last two elements in a list, e.g. "and".
        n_red_herring_clues: Number of red herring clues to include in the puzzle as an integer.
        red_herring_clues_dict: Possible red herring clue types to include in the puzzle as a list of strings.
        red_herring_attributes: Possible red herring attributes as a dictionary of dictionaries.
        red_herring_facts: Possible red herring facts to include in the puzzle as a list of strings.
        verbose: Option to print the prompt and solution as a boolean.
        eval: Option to evaluate the prompt as a boolean.

    Returns:
        A tuple (prompt, solution_str), where:
            prompt: The full prompt for the zebra puzzle as a string.
            solution_str: The solution as a string.

    TODO: Implement evaluation.
    TODO: Consider if enumeration should be removed when we only have one clue.
    """
    solution, chosen_categories, chosen_attributes, chosen_attributes_descs = (
        generate_solution(
            attributes=attributes, n_objects=n_objects, n_attributes=n_attributes
        )
    )

    chosen_clues = choose_clues(
        solution=solution,
        chosen_attributes=chosen_attributes,
        chosen_attributes_descs=chosen_attributes_descs,
        n_objects=n_objects,
        n_attributes=n_attributes,
        clues_dict=clues_dict,
    )

    chosen_red_herring_clues = choose_red_herrings(
        n_red_herring_clues=n_red_herring_clues,
        red_herring_clues_dict=red_herring_clues_dict,
        red_herring_attributes=red_herring_attributes,
        red_herring_facts=red_herring_facts,
        chosen_attributes=chosen_attributes,
        chosen_attributes_descs=chosen_attributes_descs,
        n_objects=n_objects,
        n_attributes=n_attributes,
    )

    prompt = complete_prompt(
        chosen_clues=chosen_clues,
        chosen_red_herring_clues=chosen_red_herring_clues,
        n_objects=n_objects,
        n_attributes=n_attributes,
        chosen_categories=chosen_categories,
        chosen_attributes=chosen_attributes,
        prompt_templates=prompt_templates,
        prompt_and=prompt_and,
    )

    solution_json = format_solution(solution=solution)

    if verbose:
        print("*** Prompt *** \n", prompt)
        print("*** Solution *** \n", solution_json)

    if eval:
        pass

    return prompt, solution_json


def build_dataset(
    n_objects: int,
    n_attributes: int,
    attributes: dict[str, dict[str, str]],
    clues_dict: dict[str, str],
    prompt_templates: list[str],
    prompt_and: str,
    n_puzzles: int,
    n_red_herring_clues: int,
    red_herring_clues_dict: dict[str, str],
    red_herring_attributes: dict[str, list[str]],
    red_herring_facts: dict[str, str],
) -> None:
    """Build a dataset of zebra puzzles.

    Saves prompts and solutions in separate files in the data folder.

    Args:
        clues_dict: Possible clue types to include in the puzzle as a dictionary containing a title and a description of each clue.
        n_objects: Number of objects in the puzzle.
        n_attributes: Number of attributes of each object.
        attributes: Possible attributes as a dictionary of dictionaries.
        prompt_templates: List of templates for the prompt.
        prompt_and: String to use for separating the last two elements in a list, e.g. "and".
        n_puzzles: Number of puzzles to generate.
        n_red_herring_clues: Number of red herring clues to include in the puzzle as an integer.
        red_herring_clues_dict: Possible red herring clue types to include in the puzzle as a list of strings.
        red_herring_attributes: Possible red herring attributes as a dictionary of dictionaries.
        red_herring_facts: Possible red herring facts to include in the puzzle as a list of strings.

    NOTE: Consider only saving the puzzle and solution instead of the whole prompt.
    """
    # Create data file names
    prompt_filenames = ["zebra_puzzle_{}.txt".format(i) for i in range(n_puzzles)]
    solution_filenames = [
        str(file.split(".")[0]) + "_solution.txt" for file in prompt_filenames
    ]

    data_filenames = prompt_filenames + solution_filenames

    # Clean data folder
    clean_folder(folder="data", keep_files=data_filenames)

    for i in tqdm(
        range(n_puzzles),
        total=n_puzzles,
        desc="Building dataset",
        unit="puzzle",
        colour="#5599ff",
        ascii="░█",
    ):
        prompt, solution_json = run_pipeline(
            n_objects=n_objects,
            n_attributes=n_attributes,
            attributes=attributes,
            clues_dict=clues_dict,
            prompt_templates=prompt_templates,
            prompt_and=prompt_and,
            n_red_herring_clues=n_red_herring_clues,
            red_herring_clues_dict=red_herring_clues_dict,
            red_herring_attributes=red_herring_attributes,
            red_herring_facts=red_herring_facts,
            verbose=False,
            eval=False,
        )
        save_dataset(data=prompt, filename=data_filenames[i], folder="data")
        save_dataset(data=solution_json, filename=solution_filenames[i], folder="data")<|MERGE_RESOLUTION|>--- conflicted
+++ resolved
@@ -3,7 +3,7 @@
 from tqdm import tqdm
 
 from zebra_puzzles.clue_selection import choose_clues
-<<<<<<< HEAD
+from zebra_puzzles.red_herring_selection import choose_red_herrings
 from zebra_puzzles.zebra_utils import (
     clean_folder,
     complete_prompt,
@@ -11,10 +11,6 @@
     generate_solution,
     save_dataset,
 )
-=======
-from zebra_puzzles.red_herring_selection import choose_red_herrings
-from zebra_puzzles.zebra_utils import complete_prompt, generate_solution, save_dataset
->>>>>>> e2cae2cc
 
 
 def run_pipeline(
