--- conflicted
+++ resolved
@@ -324,7 +324,6 @@
     return std_one_trial, std_p
 
 
-<<<<<<< HEAD
 def capitalize(text: str) -> str:
     """Capitalize the first letter of a string, while leaving the rest unchanged.
 
@@ -337,7 +336,8 @@
     if not text:
         return text
     return text[0].upper() + text[1:] if len(text) > 1 else text.upper()
-=======
+
+
 def query_llm(
     prompt: str, model: str, response_format: Type[BaseModel], n_objects: int
 ) -> BaseModel:
@@ -471,5 +471,4 @@
 
         output = response_format.model_validate(response_formatted)
 
-    return output
->>>>>>> ed346584
+    return output