"""Utility module for generating zebra puzzles."""

from random import sample

import numpy as np


def generate_solution(
    attributes: dict[str, dict[str, str]], n_objects: int, n_attributes: int
) -> tuple[np.ndarray, np.ndarray, np.ndarray, np.ndarray]:
    """Generate the solution to a zebra puzzle.

    Chooses categories and assigns attribute values to each object in the solution. Uses 1-based object indices.

    Args:
        attributes: Attributes as a dictionary of dictionaries.
        n_objects: Number of objects in the puzzle.
        n_attributes: Number of attributes of each object.

    Returns:
<<<<<<< HEAD
        solution: A solution to a zebra puzzle as a matrix of object indices and chosen attributes. The dimensions are n_objects x (1 + n_attributes).
        chosen_categories: Categories chosen for the solution as a ndarray of strings of length n_attributes.
        chosen_attributes: Attribute values chosen for the solution as a matrix of strings. The dimensions are n_objects x n_attributes.
        chosen_attributes_descs: Attribute descriptions for the chosen attributes as a matrix of strings. 3 versions are provided per description for different sentence structures. The dimensions are 3 x n_objects x n_attributes.
=======
        A tuple (solution, chosen_categories, chosen_attributes, chosen_attributes_descs), where:
            solution: A solution to a zebra puzzle as a matrix of object indices and chosen attributes. The dimensions are n_objects x (1 + n_attributes).
            chosen_categories: Categories chosen for the solution as a ndarray of strings of length n_attributes.
            chosen_attributes: Attribute values chosen for the solution as a matrix of strings. The dimenstions are n_objects x n_attributes.
            chosen_attributes_descs: Attribute descriptions for the chosen attributes as a matrix of strings. The dimenstions are n_objects x n_attributes.
>>>>>>> 028b9db5
    """
    # Get the possible categories
    all_categories = np.array(list(attributes.keys()))

    # Choose a category for each attribute while maintaining the order of the categories
    chosen_cat_indices = sorted(
        np.array(sample(range(len(all_categories)), k=n_attributes))
    )
    chosen_categories = all_categories[chosen_cat_indices]

    # Choose attribute values for each category
    chosen_attributes = np.array(
        [sample(list(attributes[cat].keys()), k=n_objects) for cat in chosen_categories]
    )

    # Find the attribute descriptions for each attribute in each category
    chosen_attributes_descs = np.array(
        [
            [attributes[cat][key] for key in chosen_attributes[i]]
            for i, cat in enumerate(chosen_categories)
        ]
    )

    # Transpose the attribute matrices
    chosen_attributes = chosen_attributes.T
    chosen_attributes_descs = chosen_attributes_descs.T

    # Add a column of 1-based object indices to the solution
    solution = np.hstack(
        (np.array([list(range(1, n_objects + 1))]).T, chosen_attributes)
    )

    return solution, chosen_categories, chosen_attributes, chosen_attributes_descs


def save_dataset(data: str, filename: str, folder: str = "data") -> None:
    """Save a zebra puzzle dataset.

    Args:
        data: Data to save.
        filename: Name of the file.
        folder: Folder to save the file in.

    TODO: Consider preferred format.
    """
    with open(folder + "/" + filename, "w") as file:
        file.write(data)


def complete_prompt(
    chosen_clues: list[str],
    n_objects: int,
    n_attributes: int,
    chosen_categories: np.ndarray,
    chosen_attributes: np.ndarray,
    prompt_templates: list[str],
    prompt_and: str,
) -> str:
    """Complete the prompt with the chosen clues.

    Formats the clues as a numbered list with each hint starting with a capital letter. This is combined with the prompt template from the config file to create the full prompt.

    Assumes commas are used similarly across the supported languages.
    Assumes each hint should start with a capital letter.

    Args:
        chosen_clues: Chosen clues for the zebra puzzle as a list of strings.
        n_objects: Number of objects in the puzzle.
        n_attributes: Number of attributes of each object.
        chosen_categories: Categories chosen for the solution.
        chosen_attributes: Attribute values chosen for the solution.
        prompt_templates: List of templates for the prompt.
        prompt_and: String to use for separating the last two elements in a list, e.g. "and".

    Returns:
        The full prompt for the zebra puzzle as a string.

    """
    if len(chosen_clues) > 1:
        # Format chosen_clues as a numbered list
        chosen_clues = [
            f"{i + 1}. {clue[0].upper()}{clue[1:]}"
            for i, clue in enumerate(chosen_clues)
        ]
    else:
        chosen_clues = [f"{clue[0].upper()}{clue[1:]}" for clue in chosen_clues]

    if len(chosen_clues) > 1:
        chosen_clues_str = "\n".join(chosen_clues)
    else:
        chosen_clues_str = chosen_clues[0]

    # Format chosen_categories as a comma separated list
    chosen_categories_str = format_list_in_prompt(
        list_of_strings=chosen_categories, prompt_and=prompt_and, oxford_comma=False
    )

    # Transpose chosen_attributes
    chosen_attributes = chosen_attributes.T

    # Sort the attributes
    chosen_attributes = np.array([sorted(x) for x in chosen_attributes])

    # Comma seprate the attributes in each category and combine with the category title
    chosen_attributes_strs = [
        f"{cat}: {format_list_in_prompt(list_of_strings=chosen_attributes[i], prompt_and=prompt_and, oxford_comma=False)}"
        for i, cat in enumerate(chosen_categories)
    ]

    if n_attributes > 1:
        # Use uppercase for the first letter of each attribute string
        chosen_attributes_strs = [
            f"{x[0].upper()}{x[1:]}." for x in chosen_attributes_strs
        ]

    # Combine the attribute strings
    chosen_attributes_str = "\n".join(chosen_attributes_strs)

    # Choose a prompt template
    if n_attributes > 1:
        prompt_template = prompt_templates[0]
    else:
        prompt_template = prompt_templates[1]

    # Combine the prompt template with puzzle information
    prompt = prompt_template.format(
        n_objects=n_objects,
        chosen_categories_str=chosen_categories_str,
        chosen_attributes_str=chosen_attributes_str,
        chosen_clues_str=chosen_clues_str,
    )
    return prompt


def format_list_in_prompt(
    list_of_strings: np.ndarray, prompt_and: str, oxford_comma: bool = False
):
    """Format a list for a prompt.

    Args:
        list_of_strings: Array of strings to format.
        prompt_and: String to use for separating the last two elements, e.g. "and".
        oxford_comma: Option to include an Oxford comma.

    Returns:
        Formatted list as a string.
    """
    if len(list_of_strings) == 1:
        formatted_list = list_of_strings[0]
    elif len(list_of_strings) == 2:
        formatted_list = f"{list_of_strings[0]} {prompt_and} {list_of_strings[1]}"
    else:
        formatted_list = ", ".join(list_of_strings[:-1])
        if oxford_comma:
            formatted_list += ", "
        formatted_list += f" {prompt_and} {list_of_strings[-1]}"

    return formatted_list<|MERGE_RESOLUTION|>--- conflicted
+++ resolved
@@ -18,18 +18,11 @@
         n_attributes: Number of attributes of each object.
 
     Returns:
-<<<<<<< HEAD
-        solution: A solution to a zebra puzzle as a matrix of object indices and chosen attributes. The dimensions are n_objects x (1 + n_attributes).
-        chosen_categories: Categories chosen for the solution as a ndarray of strings of length n_attributes.
-        chosen_attributes: Attribute values chosen for the solution as a matrix of strings. The dimensions are n_objects x n_attributes.
-        chosen_attributes_descs: Attribute descriptions for the chosen attributes as a matrix of strings. 3 versions are provided per description for different sentence structures. The dimensions are 3 x n_objects x n_attributes.
-=======
         A tuple (solution, chosen_categories, chosen_attributes, chosen_attributes_descs), where:
             solution: A solution to a zebra puzzle as a matrix of object indices and chosen attributes. The dimensions are n_objects x (1 + n_attributes).
             chosen_categories: Categories chosen for the solution as a ndarray of strings of length n_attributes.
-            chosen_attributes: Attribute values chosen for the solution as a matrix of strings. The dimenstions are n_objects x n_attributes.
-            chosen_attributes_descs: Attribute descriptions for the chosen attributes as a matrix of strings. The dimenstions are n_objects x n_attributes.
->>>>>>> 028b9db5
+            chosen_attributes: Attribute values chosen for the solution as a matrix of strings. The dimensions are n_objects x n_attributes.
+            chosen_attributes_descs: Attribute descriptions for the chosen attributes as a matrix of strings. 3 versions are provided per description for different sentence structures. The dimensions are 3 x n_objects x n_attributes.
     """
     # Get the possible categories
     all_categories = np.array(list(attributes.keys()))
