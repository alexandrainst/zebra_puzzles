"""Utility module for generating zebra puzzles."""

from random import sample
<<<<<<< HEAD
=======

import numpy as np
>>>>>>> 2286e730


def generate_solution(
    attributes: dict[str, dict[str, str]], n_objects: int, n_attributes: int
<<<<<<< HEAD
) -> tuple[list[list], list[str], list[list[str]], list[list[str]]]:
=======
) -> tuple[np.ndarray, np.ndarray, np.ndarray]:
>>>>>>> 2286e730
    """Generate the solution to a zebra puzzle.

    Chooses categories and assigns attribute values to each object in the solution. Uses 1-based object indices.

    Args:
        attributes: Attributes as a dictionary of dictionaries.
        n_objects: Number of objects in the puzzle.
        n_attributes: Number of attributes of each object.

    Returns:
<<<<<<< HEAD
        solution: A solution to a zebra puzzle as a list of lists representing the matrix of object indices and chosen attributes. The dimenstions are n_objects x (1 + n_attributes).
        chosen_categories: Categories chosen for the solution as a list.
        chosen_attributes: Attribute values chosen for the solution as a list of lists. The dimenstions are n_objects x n_attributes.
        chosen_attributes_descs: Attribute descriptions for the chosen attributes as a list of lists. The dimenstions are n_objects x n_attributes.
=======
        solution: A solution to a zebra puzzle as a matrix of object indices and chosen attributes. This matrix is n_objects x n_attributes.
        chosen_categories: Categories chosen for the solution as a ndarray of strings of length n_attributes.
        chosen_attributes: Attribute values chosen for the solution as a matrix of strings.
>>>>>>> 2286e730
    """
    # Choose a category for each attribute
    chosen_categories = np.array(sample(list(attributes.keys()), k=n_attributes))

    # Choose attribute values for each category
    chosen_attributes = np.array(
        [sample(list(attributes[cat].keys()), k=n_objects) for cat in chosen_categories]
    )

<<<<<<< HEAD
    # Find the attribute descriptions for each attribute in each category
    chosen_attributes_descs = [
        [attributes[cat][key] for key in chosen_attributes[i]]
        for i, cat in enumerate(chosen_categories)
    ]

    # Transpose the attribute matrices
    chosen_attributes = [list(i) for i in zip(*chosen_attributes)]
    chosen_attributes_descs = [list(i) for i in zip(*chosen_attributes_descs)]

    # Add 1-based object indices to the solution
    solution = [[str(i + 1)] + row for i, row in enumerate(chosen_attributes)]
=======
    # Transpose the attribute matrix
    chosen_attributes = chosen_attributes.T

    solution = np.array([[str(i + 1)] + row for i, row in enumerate(chosen_attributes)])
>>>>>>> 2286e730

    return solution, chosen_categories, chosen_attributes, chosen_attributes_descs


def save_dataset(data: str, filename: str, folder: str = "data") -> None:
    """Save a zebra puzzle dataset.

    Args:
        data: Data to save.
        filename: Name of the file.
        folder: Folder to save the file in.

    TODO: Consider preferred format.
    """
    with open(folder + "/" + filename, "w") as file:
        file.write(data)


def complete_prompt(
    chosen_clues: list[str],
    n_objects: int,
<<<<<<< HEAD
    chosen_categories: list[str],
    chosen_attributes: list[list],
=======
    chosen_categories: np.ndarray,
    chosen_attributes: np.ndarray,
>>>>>>> 2286e730
    prompt_template: str,
    prompt_and: str,
) -> str:
    """Complete the prompt with the chosen clues.

    Formats the clues as a numbered list with each hint starting with a capital letter. This is combined with the prompt template from the config file to create the full prompt.

    Assumes commas are used similarly across the supported languages.
    Assumes each hint should start with a capital letter.

    Args:
        chosen_clues: Chosen clues for the zebra puzzle as a list of strings.
        n_objects: Number of objects in the puzzle.
        chosen_categories: Categories chosen for the solution.
        chosen_attributes: Attribute values chosen for the solution.
        prompt_template: Template for the prompt.
        prompt_and: String to use for separating the last two elements in a list, e.g. "and".

    Returns:
        The full prompt for the zebra puzzle as a string.


    TODO: Improve the prompt here and in the config file.
    """
    chosen_clues = [
        f"{i + 1}. {clue[0].upper()}{clue[1:]}" for i, clue in enumerate(chosen_clues)
    ]

    if len(chosen_clues) > 1:
        chosen_clues_str = "\n".join(chosen_clues)
    else:
        chosen_clues_str = chosen_clues[0]

    # Format chosen_categories as a comma separated list
    chosen_categories_str = format_list_in_prompt(
        chosen_categories, prompt_and, oxford_comma=False
    )

    # Transpose chosen_attributes
<<<<<<< HEAD
    chosen_attributes = [list(i) for i in zip(*chosen_attributes)]

    # Sort the attributes
    chosen_attributes = [sorted(x) for x in chosen_attributes]

    # Comma seprate the attributes in each category and combine with the category title
    chosen_attributes_strs = [
        f"{cat}: {format_list_in_prompt(chosen_attributes[i], prompt_and, oxford_comma=False)}"
        for i, cat in enumerate(chosen_categories)
    ]

    # Use uppercase for the first letter of each attribute string
    chosen_attributes_strs = [f"{x[0].upper()}{x[1:]}." for x in chosen_attributes_strs]
=======
    chosen_attributes = chosen_attributes.T

    # Flatten chosen_attributes
    chosen_attributes_flat = chosen_attributes.flatten()
>>>>>>> 2286e730

    # Combine the attribute strings
    chosen_attributes_str = "\n".join(chosen_attributes_strs)

    # Combine the prompt template with puzzle information
    prompt = prompt_template.format(
        n_objects=n_objects,
        chosen_categories_str=chosen_categories_str,
        chosen_attributes_str=chosen_attributes_str,
        chosen_clues_str=chosen_clues_str,
    )
    return prompt


def format_list_in_prompt(list: list, prompt_and: str, oxford_comma: bool = False):
    """Format a list for a prompt.

    Args:
        list: List to format.
        prompt_and: String to use for separating the last two elements, e.g. "and".
        oxford_comma: Option to include an Oxford comma.

    Returns:
        formatted_list: Formatted list as a string.
    """
    if len(list) == 1:
        formatted_list = list[0]
    elif len(list) == 2:
        formatted_list = f"{list[0]} {prompt_and} {list[1]}"
    else:
        formatted_list = f"{', '.join(list[:-1])}"
        if oxford_comma:
            formatted_list += ", "
        formatted_list += f" {prompt_and} {list[-1]}"

    return formatted_list<|MERGE_RESOLUTION|>--- conflicted
+++ resolved
@@ -1,20 +1,13 @@
 """Utility module for generating zebra puzzles."""
 
 from random import sample
-<<<<<<< HEAD
-=======
 
 import numpy as np
->>>>>>> 2286e730
 
 
 def generate_solution(
     attributes: dict[str, dict[str, str]], n_objects: int, n_attributes: int
-<<<<<<< HEAD
-) -> tuple[list[list], list[str], list[list[str]], list[list[str]]]:
-=======
-) -> tuple[np.ndarray, np.ndarray, np.ndarray]:
->>>>>>> 2286e730
+) -> tuple[np.ndarray, np.ndarray, np.ndarray, np.ndarray]:
     """Generate the solution to a zebra puzzle.
 
     Chooses categories and assigns attribute values to each object in the solution. Uses 1-based object indices.
@@ -25,16 +18,10 @@
         n_attributes: Number of attributes of each object.
 
     Returns:
-<<<<<<< HEAD
-        solution: A solution to a zebra puzzle as a list of lists representing the matrix of object indices and chosen attributes. The dimenstions are n_objects x (1 + n_attributes).
-        chosen_categories: Categories chosen for the solution as a list.
-        chosen_attributes: Attribute values chosen for the solution as a list of lists. The dimenstions are n_objects x n_attributes.
-        chosen_attributes_descs: Attribute descriptions for the chosen attributes as a list of lists. The dimenstions are n_objects x n_attributes.
-=======
-        solution: A solution to a zebra puzzle as a matrix of object indices and chosen attributes. This matrix is n_objects x n_attributes.
+        solution: A solution to a zebra puzzle as a matrix of object indices and chosen attributes. The dimensions are n_objects x (1 + n_attributes).
         chosen_categories: Categories chosen for the solution as a ndarray of strings of length n_attributes.
-        chosen_attributes: Attribute values chosen for the solution as a matrix of strings.
->>>>>>> 2286e730
+        chosen_attributes: Attribute values chosen for the solution as a matrix of strings. The dimenstions are n_objects x n_attributes.
+        chosen_attributes_descs: Attribute descriptions for the chosen attributes as a matrix of strings. The dimenstions are n_objects x n_attributes.
     """
     # Choose a category for each attribute
     chosen_categories = np.array(sample(list(attributes.keys()), k=n_attributes))
@@ -44,25 +31,22 @@
         [sample(list(attributes[cat].keys()), k=n_objects) for cat in chosen_categories]
     )
 
-<<<<<<< HEAD
     # Find the attribute descriptions for each attribute in each category
-    chosen_attributes_descs = [
-        [attributes[cat][key] for key in chosen_attributes[i]]
-        for i, cat in enumerate(chosen_categories)
-    ]
+    chosen_attributes_descs = np.array(
+        [
+            [attributes[cat][key] for key in chosen_attributes[i]]
+            for i, cat in enumerate(chosen_categories)
+        ]
+    )
 
     # Transpose the attribute matrices
-    chosen_attributes = [list(i) for i in zip(*chosen_attributes)]
-    chosen_attributes_descs = [list(i) for i in zip(*chosen_attributes_descs)]
+    chosen_attributes = chosen_attributes.T
+    chosen_attributes_descs = chosen_attributes_descs.T
 
-    # Add 1-based object indices to the solution
-    solution = [[str(i + 1)] + row for i, row in enumerate(chosen_attributes)]
-=======
-    # Transpose the attribute matrix
-    chosen_attributes = chosen_attributes.T
-
-    solution = np.array([[str(i + 1)] + row for i, row in enumerate(chosen_attributes)])
->>>>>>> 2286e730
+    # Add a column of 1-based object indices to the solution
+    solution = np.hstack(
+        (np.array([list(range(1, n_objects + 1))]).T, chosen_attributes)
+    )
 
     return solution, chosen_categories, chosen_attributes, chosen_attributes_descs
 
@@ -84,13 +68,8 @@
 def complete_prompt(
     chosen_clues: list[str],
     n_objects: int,
-<<<<<<< HEAD
-    chosen_categories: list[str],
-    chosen_attributes: list[list],
-=======
     chosen_categories: np.ndarray,
     chosen_attributes: np.ndarray,
->>>>>>> 2286e730
     prompt_template: str,
     prompt_and: str,
 ) -> str:
@@ -126,30 +105,23 @@
 
     # Format chosen_categories as a comma separated list
     chosen_categories_str = format_list_in_prompt(
-        chosen_categories, prompt_and, oxford_comma=False
+        list_of_strings=chosen_categories, prompt_and=prompt_and, oxford_comma=False
     )
 
     # Transpose chosen_attributes
-<<<<<<< HEAD
-    chosen_attributes = [list(i) for i in zip(*chosen_attributes)]
+    chosen_attributes = chosen_attributes.T
 
     # Sort the attributes
-    chosen_attributes = [sorted(x) for x in chosen_attributes]
+    chosen_attributes = np.array([sorted(x) for x in chosen_attributes])
 
     # Comma seprate the attributes in each category and combine with the category title
     chosen_attributes_strs = [
-        f"{cat}: {format_list_in_prompt(chosen_attributes[i], prompt_and, oxford_comma=False)}"
+        f"{cat}: {format_list_in_prompt(list_of_strings=chosen_attributes[i], prompt_and=prompt_and, oxford_comma=False)}"
         for i, cat in enumerate(chosen_categories)
     ]
 
     # Use uppercase for the first letter of each attribute string
     chosen_attributes_strs = [f"{x[0].upper()}{x[1:]}." for x in chosen_attributes_strs]
-=======
-    chosen_attributes = chosen_attributes.T
-
-    # Flatten chosen_attributes
-    chosen_attributes_flat = chosen_attributes.flatten()
->>>>>>> 2286e730
 
     # Combine the attribute strings
     chosen_attributes_str = "\n".join(chosen_attributes_strs)
@@ -164,25 +136,27 @@
     return prompt
 
 
-def format_list_in_prompt(list: list, prompt_and: str, oxford_comma: bool = False):
+def format_list_in_prompt(
+    list_of_strings: np.ndarray, prompt_and: str, oxford_comma: bool = False
+):
     """Format a list for a prompt.
 
     Args:
-        list: List to format.
+        list_of_strings: Array of strings to format.
         prompt_and: String to use for separating the last two elements, e.g. "and".
         oxford_comma: Option to include an Oxford comma.
 
     Returns:
-        formatted_list: Formatted list as a string.
+        Formatted list as a string.
     """
-    if len(list) == 1:
-        formatted_list = list[0]
-    elif len(list) == 2:
-        formatted_list = f"{list[0]} {prompt_and} {list[1]}"
+    if len(list_of_strings) == 1:
+        formatted_list = list_of_strings[0]
+    elif len(list_of_strings) == 2:
+        formatted_list = f"{list_of_strings[0]} {prompt_and} {list_of_strings[1]}"
     else:
-        formatted_list = f"{', '.join(list[:-1])}"
+        formatted_list = f"{', '.join(list_of_strings[:-1])}"
         if oxford_comma:
             formatted_list += ", "
-        formatted_list += f" {prompt_and} {list[-1]}"
+        formatted_list += f" {prompt_and} {list_of_strings[-1]}"
 
     return formatted_list