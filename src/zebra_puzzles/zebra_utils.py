--- conflicted
+++ resolved
@@ -7,11 +7,7 @@
 
 def generate_solution(
     attributes: dict[str, dict[str, str]], n_objects: int, n_attributes: int
-<<<<<<< HEAD
 ) -> tuple[np.ndarray, np.ndarray, np.ndarray, np.ndarray]:
-=======
-) -> tuple[np.ndarray, np.ndarray, np.ndarray]:
->>>>>>> dc483866
     """Generate the solution to a zebra puzzle.
 
     Chooses categories and assigns attribute values to each object in the solution. Uses 1-based object indices.
@@ -22,16 +18,10 @@
         n_attributes: Number of attributes of each object.
 
     Returns:
-<<<<<<< HEAD
         solution: A solution to a zebra puzzle as a matrix of object indices and chosen attributes. The dimensions are n_objects x (1 + n_attributes).
         chosen_categories: Categories chosen for the solution as a ndarray of strings of length n_attributes.
         chosen_attributes: Attribute values chosen for the solution as a matrix of strings. The dimenstions are n_objects x n_attributes.
         chosen_attributes_descs: Attribute descriptions for the chosen attributes as a matrix of strings. The dimenstions are n_objects x n_attributes.
-=======
-        solution: A solution to a zebra puzzle as a matrix of object indices and chosen attributes. This matrix is n_objects x n_attributes.
-        chosen_categories: Categories chosen for the solution as a ndarray of strings of length n_attributes.
-        chosen_attributes: Attribute values chosen for the solution as a matrix of strings.
->>>>>>> dc483866
     """
     # Choose a category for each attribute
     chosen_categories = np.array(sample(list(attributes.keys()), k=n_attributes))
@@ -40,7 +30,6 @@
     chosen_attributes = np.array(
         [sample(list(attributes[cat].keys()), k=n_objects) for cat in chosen_categories]
     )
-<<<<<<< HEAD
 
     # Find the attribute descriptions for each attribute in each category
     chosen_attributes_descs = np.array(
@@ -64,13 +53,6 @@
 
 def save_dataset(data: str, filename: str, folder: str = "data") -> None:
     """Save a zebra puzzle dataset.
-=======
-
-    # Transpose the attribute matrix
-    chosen_attributes = chosen_attributes.T
-
-    solution = np.array([[str(i + 1)] + row for i, row in enumerate(chosen_attributes)])
->>>>>>> dc483866
 
     Args:
         data: Data to save.
@@ -82,31 +64,12 @@
     with open(folder + "/" + filename, "w") as file:
         file.write(data)
 
-
-<<<<<<< HEAD
-=======
-def save_dataset(data: str, filename: str, folder: str = "data") -> None:
-    """Save a zebra puzzle dataset.
-
-    Args:
-        data: Data to save.
-        filename: Name of the file.
-        folder: Folder to save the file in.
-
-    TODO: Consider preferred format.
-    """
-    with open(folder + "/" + filename, "w") as file:
-        file.write(data)
-
-
->>>>>>> dc483866
 def complete_prompt(
     chosen_clues: list[str],
     n_objects: int,
     chosen_categories: np.ndarray,
     chosen_attributes: np.ndarray,
     prompt_template: str,
-<<<<<<< HEAD
     prompt_and: str,
 ) -> str:
     """Complete the prompt with the chosen clues.
@@ -115,12 +78,6 @@
 
     Assumes commas are used similarly across the supported languages.
     Assumes each hint should start with a capital letter.
-=======
-) -> str:
-    """Complete the prompt with the chosen clues.
-
-    Assumes commas are used similarly across the supported languages.
->>>>>>> dc483866
 
     Args:
         chosen_clues: Chosen clues for the zebra puzzle as a list of strings.
@@ -128,33 +85,23 @@
         chosen_categories: Categories chosen for the solution.
         chosen_attributes: Attribute values chosen for the solution.
         prompt_template: Template for the prompt.
-<<<<<<< HEAD
         prompt_and: String to use for separating the last two elements in a list, e.g. "and".
-=======
->>>>>>> dc483866
 
     Returns:
         The full prompt for the zebra puzzle as a string.
 
 
     TODO: Improve the prompt here and in the config file.
-<<<<<<< HEAD
     """
     chosen_clues = [
         f"{i + 1}. {clue[0].upper()}{clue[1:]}" for i, clue in enumerate(chosen_clues)
     ]
-=======
-    TODO: Add support for puzzles with a single category and/or object
-    """
-    chosen_clues = [f"{i + 1}. {clue}" for i, clue in enumerate(chosen_clues)]
->>>>>>> dc483866
 
     if len(chosen_clues) > 1:
         chosen_clues_str = "\n".join(chosen_clues)
     else:
         chosen_clues_str = chosen_clues[0]
 
-<<<<<<< HEAD
     # Format chosen_categories as a comma separated list
     chosen_categories_str = format_list_in_prompt(
         list_of_strings=chosen_categories, prompt_and=prompt_and, oxford_comma=False
@@ -211,28 +158,4 @@
             formatted_list += ", "
         formatted_list += f" {prompt_and} {list_of_strings[-1]}"
 
-    return formatted_list
-=======
-    chosen_categories_part1 = ", ".join(chosen_categories[:-1])
-    chosen_categories_part2 = chosen_categories[-1]
-
-    # Transpose chosen_attributes
-    chosen_attributes = chosen_attributes.T
-
-    # Flatten chosen_attributes
-    chosen_attributes_flat = chosen_attributes.flatten()
-
-    # Format chosen_attributes as a comma separated list
-    chosen_attributes_part1 = ", ".join(chosen_attributes_flat[:-1])
-    chosen_attributes_part2 = chosen_attributes_flat[-1]
-
-    prompt = prompt_template.format(
-        n_objects=n_objects,
-        chosen_categories_part1=chosen_categories_part1,
-        chosen_categories_part2=chosen_categories_part2,
-        chosen_attributes_part1=chosen_attributes_part1,
-        chosen_attributes_part2=chosen_attributes_part2,
-        chosen_clues_str=chosen_clues_str,
-    )
-    return prompt
->>>>>>> dc483866
+    return formatted_list