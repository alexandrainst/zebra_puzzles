--- conflicted
+++ resolved
@@ -165,18 +165,15 @@
     # Combine the attribute strings
     chosen_attributes_str = "\n".join(chosen_attributes_strs)
 
-<<<<<<< HEAD
     # Create a solution template
     solution_template = create_solution_template(
         n_objects=n_objects, chosen_categories=chosen_categories
     )
-=======
     # Choose a prompt template
     if n_attributes > 1:
         prompt_template = prompt_templates[0]
     else:
         prompt_template = prompt_templates[1]
->>>>>>> 088b5e9e
 
     # Combine the prompt template with puzzle information
     prompt = prompt_template.format(
