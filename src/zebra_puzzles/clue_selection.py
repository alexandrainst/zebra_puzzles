"""Module for selecting clues for a zebra puzzle."""

from random import choices, randint, sample, shuffle

import numpy as np
from constraint import InSetConstraint, NotInSetConstraint

from zebra_puzzles.clue_removal import (
    remove_redundant_clues_with_rules,
    remove_redundant_clues_with_solver,
)
from zebra_puzzles.zebra_solver import format_solution, solver


def choose_clues(
    solution: np.ndarray,
    chosen_attributes: np.ndarray,
    chosen_attributes_descs: np.ndarray,
    n_objects: int,
    n_attributes: int,
    clues_dict: dict[str, str],
) -> list[str]:
    """Choose clues for a zebra puzzle.

    If the solver identifies a different solution than the expected one, it will raise a warning and change the solution to the one found by the solver.

    Args:
        solution: Solution to the zebra puzzle as a matrix of strings containing object indices and chosen attribute values. This matrix is n_objects x (n_attributes + 1).
        clues_dict: Possible clue types to include in the puzzle as a dictionary containing a title and a description of each clue.
        chosen_attributes: Attribute values chosen for the solution as a matrix.
        chosen_attributes_descs: Attribute descriptions for the chosen attributes as a matrix.
        n_objects: Number of objects in the puzzle as an integer.
        n_attributes: Number of attributes per object as an integer.

    Returns:
        Clues for the zebra puzzle as a list of strings.

    """
<<<<<<< HEAD
    applicable_clues_dict = exclude_clues(
        clues_dict=clues_dict, n_objects=n_objects, n_attributes=n_attributes
    )
=======
    # Exclude clues that cannot be used for this puzzle. We assume all puzzles are have at least 2 objects.
    if n_objects <= 2 and any(
        [
            clue_type in clues_dict
            for clue_type in [
                "not_next_to",
                "next_to",
                "left_of",
                "right_of",
                "between",
            ]
        ]
    ):
        raise ValueError(
            "Too few objects for the chosen clues. Please adjust the config file."
        )
    if n_attributes == 1 and any(
        [clue_type in clues_dict for clue_type in ["not_same_object", "same_object"]]
    ):
        raise ValueError(
            "Too few attributes for the chosen clues. Please adjust the config file."
        )
>>>>>>> 028b9db5

    # Transpose and sort the attributes
    chosen_attributes_sorted = chosen_attributes.T
    chosen_attributes_sorted = np.array([sorted(x) for x in chosen_attributes_sorted])

    solutions: list[dict[str, int]] = []
    solved: bool = False
    chosen_clues: list[str] = []
    chosen_constraints: list[tuple] = []
    chosen_clue_parameters: list = []
    chosen_clue_types: list[str] = []

    max_iter = 100
    i_iter = 0
    while not solved:
        # Generate a random clue
<<<<<<< HEAD
        clue_type = sample(sorted(applicable_clues_dict), 1)[0]
        new_clue, constraint, clue_par = create_clue(
            clue=clue_type,
=======
        new_clue_type = sample(sorted(clues_dict), 1)[0]
        new_clue, new_constraint, new_clue_parameters = create_clue(
            clue=new_clue_type,
>>>>>>> 028b9db5
            n_objects=n_objects,
            n_attributes=n_attributes,
            chosen_attributes=chosen_attributes,
            chosen_attributes_descs=chosen_attributes_descs,
            clues_dict=clues_dict,
        )

        # Check if the clue is obviously redundant before using the solver to save runtime
<<<<<<< HEAD
        redundant, chosen_clues, constraints, clue_pars, clue_types = (
            remove_redundant_clues_part1(
                new_clue=new_clue,
                chosen_clues=chosen_clues,
                constraints=constraints,
                clue_par=clue_par,
                clue_pars=clue_pars,
                clue_type=clue_type,
                clue_types=clue_types,
                prioritise_old_clues=False,
            )
        )
        if redundant:
            continue

        # Try to solve the puzzle
        current_constraints = constraints + [constraint]
=======
        redundant, clues_to_remove = remove_redundant_clues_with_rules(
            new_clue=new_clue,
            old_clues=chosen_clues,
            new_clue_parameters=new_clue_parameters,
            old_clue_parameters=chosen_clue_parameters,
            new_clue_type=new_clue_type,
            old_clue_types=chosen_clue_types,
            prioritise_old_clues=True,
        )
        if redundant:
            continue
        elif clues_to_remove != []:
            # Sort the list of clues to remove from last to first and only include unique ones
            clues_to_remove = sorted(list(set(clues_to_remove)), reverse=True)

            for i in clues_to_remove:
                del chosen_clues[i]
                del chosen_constraints[i]
                del chosen_clue_parameters[i]
                del chosen_clue_types[i]

        current_constraints = chosen_constraints + [new_constraint]
>>>>>>> 028b9db5

        new_solutions, completeness = solver(
            constraints=current_constraints,
            chosen_attributes=chosen_attributes_sorted,
            n_objects=n_objects,
        )

        # Check if solution attempt has changed and if it has, save the clue
        if new_solutions != solutions:
            solutions = new_solutions
            chosen_clues.append(new_clue)
            chosen_constraints.append(new_constraint)
            chosen_clue_parameters.append(new_clue_parameters)
            chosen_clue_types.append(new_clue_type)

        # Check if the solution is complete and the clues are non-redundant

        if completeness == 1:
            solved = True

            # Check if the solver found an unexpected solution. This should not be possible.
            solution = confirm_original_solution(
                solutions=solutions,
                solution=solution,
                n_objects=n_objects,
                n_attributes=n_attributes,
            )

<<<<<<< HEAD
=======
            if [sorted(obj) for obj in solution_attempt] != [
                sorted(obj) for obj in solution
            ]:
                # Change the solution to the solution attempt and raise a warning
                solution_old = solution
                solution = solution_attempt
                raise Warning(
                    "The solver has found a solution that is not the expected one: \nFound \n{solution_attempt} \nExpected \n{solution}".format(
                        solution_attempt=solution_attempt, solution=solution_old
                    )
                )

>>>>>>> 028b9db5
            # Remove redundant clues
            chosen_clues, chosen_constraints = remove_redundant_clues_with_solver(
                chosen_constraints=chosen_constraints,
                chosen_clues=chosen_clues,
                chosen_attributes_sorted=chosen_attributes_sorted,
                n_objects=n_objects,
            )

        i_iter += 1
        if i_iter >= max_iter:
            solved = True
            print("solution:", solution)
            print("chosen clues so far:", chosen_clues)
            print("current_constraints:", current_constraints)
            raise StopIteration("Used too many attempts to solve the puzzle.")

    return chosen_clues


def confirm_original_solution(
    solutions: list[dict[str, int]],
    solution: np.ndarray,
    n_objects: int,
    n_attributes: int,
) -> np.ndarray:
    """Check if the solver found the original solution or an unexpected one.

    Finding a new solution should not be possible and indicates a bug in the solver or the clue selection process. If this happens, the solution is changed to the one found by the solver and a warning is raised.

    Args:
        solutions: Solutions to the zebra puzzle found by the solver as a list of dictionaries containing object indices and chosen attribute values.
        solution: Expected solution to the zebra puzzle as a matrix of strings containing object indices and chosen attribute values. This matrix is n_objects x (n_attributes + 1).
        n_objects: Number of objects in the puzzle as an integer.
        n_attributes: Number of attributes per object as an integer.

    Returns:
        Solution to the zebra puzzle as a matrix of strings containing object indices and chosen attribute values. This matrix is n_objects x (n_attributes + 1).

    """
    solution_attempt = format_solution(
        solution_dict=solutions[0], n_objects=n_objects, n_attributes=n_attributes
    )

    if [sorted(x) for x in solution_attempt] != [sorted(x) for x in solution]:
        # Change the solution to the solution attempt and raise a warning
        solution_old = solution
        solution = solution_attempt
        raise Warning(
            "The solver has found a solution that is not the expected one: \nFound \n{solution_attempt} \nExpected \n{solution}".format(
                solution_attempt=solution_attempt, solution=solution_old
            )
        )
    return solution


def exclude_clues(
    clues_dict: dict[str, str], n_objects: int, n_attributes: int
) -> dict[str, str]:
    """Exclude clues that cannot be used for this puzzle. We assume all puzzles have at least 2 objects.

    Args:
        clues_dict: Possible clue types to include in the puzzle as a dictionary containing a title and a description of each clue.
        n_objects: Number of objects in the puzzle as an integer.
        n_attributes: Number of attributes per object as an integer.

    Returns:
        Clues that can be used for this puzzle as a dictionary containing a title and a description of each.

    """
    applicable_clues_dict = {k: v for k, v in clues_dict.items()}

    for clue in clues_dict.keys():
        if (
            (n_objects <= 3 and clue in ["multiple_between"])
            or (
                n_objects <= 2
                and clue
                in [
                    "not_next_to",
                    "next_to",
                    "left_of",
                    "right_of",
                    "between",
                    "not_between",
                    "one_between",
                ]
            )
            or (n_attributes == 1 and clue in ["not_same_object", "same_object"])
        ):
            del applicable_clues_dict[clue]
    return applicable_clues_dict


def create_clue(
    clue: str,
    n_objects: int,
    n_attributes: int,
    chosen_attributes: np.ndarray,
    chosen_attributes_descs: np.ndarray,
    clues_dict: dict[str, str],
) -> tuple[str, tuple, tuple[str, list[int], np.ndarray]]:
    """Create a clue of a chosen type using random parts of the solution.

    NOTE: More clue types can be included. For example: odd_pos, even_pos, either
    NOTE: The current implementation does not allow objects to have non-unique attributes

    Args:
        clue: Chosen clue type as a string.
        n_objects: Number of objects in the puzzle as an integer.
        n_attributes: Number of attributes per object as an integer.
        attributes: Possible attributes as a dictionary of dictionaries.
        chosen_attributes: Attribute values chosen for the solution as a matrix.
        chosen_attributes_descs: Attribute descriptions for the chosen attributes as a matrix.
        chosen_categories: Categories chosen for the solution.
        clues_dict: Possible clue types to include in the puzzle as a dictionary containing a title and a description of each clue.

    Returns:
        A tuple (full_clue, constraint, clue_par), where:
            full_clue: Full clue as a string.
            constraint: Tuple consisting of a constraint function and a list of variables (clue attributes) directly affected by the constraint.
            clue_par: A tuple (clue_type, i_clue_objects, clue_attributes), where:
                clue_type: The type of clue as a string.
                i_clue_objects: The object indices described in the clue as a list of integers.
                clue_attributes: The attribute names as an array of strings.
    """
    clue_description = clues_dict[clue]

    if clue in ("found_at", "not_at"):
        if clue == "found_at":
            # Choose a random object
            i_object = sample(list(range(n_objects)), 1)[0]
            i_clue_object = i_object
        elif clue == "not_at":
            # Choose two random objects - one for the attribute and one not connected to this attribute
            i_object, i_clue_object = sample(list(range(n_objects)), 2)

        # Choose an attribute
        clue_attributes, attribute_desc = describe_random_attributes(
            chosen_attributes=chosen_attributes,
            chosen_attributes_descs=chosen_attributes_descs,
            i_objects=[i_object],
            n_attributes=n_attributes,
        )

        # Save the clue object index for the clue_par list
        i_objects = [i_clue_object]

        # Create the full clue
        full_clue = clue_description.format(
            attribute_desc=attribute_desc[0], i_object=i_clue_object + 1
        )

        if clue == "found_at":
            constraint = (InSetConstraint([i_clue_object + 1]), clue_attributes)
        elif clue == "not_at":
            constraint = (NotInSetConstraint([i_clue_object + 1]), clue_attributes)

    elif clue in ("same_object", "not_same_object"):
        if clue == "same_object":
            # Choose a random object
            i_object = sample(list(range(n_objects)), 1)[0]
            i_objects = [i_object, i_object]
            desc_no = 1
        elif clue == "not_same_object":
            # Choose two random objects
            i_objects = sample(list(range(n_objects)), 2)
            desc_no = 2

        # Choose two unique attributes
        clue_attributes, clue_attribute_descs = describe_random_attributes(
            chosen_attributes=chosen_attributes,
            chosen_attributes_descs=chosen_attributes_descs,
            i_objects=i_objects,
            n_attributes=n_attributes,
            diff_cat=True,
            desc_no=desc_no,
        )

        # Create the full clue
        full_clue = clue_description.format(
            attribute_desc_1=clue_attribute_descs[0],
            attribute_desc_2=clue_attribute_descs[1],
        )

        if clue == "same_object":
            constraint = (lambda a, b: a == b, clue_attributes)
        elif clue == "not_same_object":
            constraint = (lambda a, b: a != b, clue_attributes)

    elif clue in (
        "next_to",
        "not_next_to",
        "just_left_of",
        "just_right_of",
        "left_of",
        "right_of",
    ):
        if clue == "not_next_to":
            # Choose two objects that are not next to each other or identical
            i_objects = [0, 0]
            while abs(i_objects[0] - i_objects[1]) <= 1:
                i_objects = sample(list(range(n_objects)), 2)
        elif clue in ("left_of", "right_of"):
            # Choose two random objects
            i_objects = sample(list(range(n_objects)), 2)
            i_objects = sorted(i_objects)
            if clue == "right_of":
                i_objects = i_objects[::-1]
        else:
            # Choose a random object to the left of another
            i_object = sample(list(range(n_objects - 1)), 1)[0]

            # Choose the object on the right and shuffle the order
            i_objects = [i_object, i_object + 1]
            if clue == "next_to":
                shuffle(i_objects)
            elif clue == "just_right_of":
                i_objects = i_objects[::-1]

        # Choose two random attributes
        clue_attributes, clue_attributes_desc = describe_random_attributes(
            chosen_attributes=chosen_attributes,
            chosen_attributes_descs=chosen_attributes_descs,
            i_objects=i_objects,
            n_attributes=n_attributes,
        )

        # Create the full clue
        full_clue = clue_description.format(
            attribute_desc_1=clue_attributes_desc[0],
            attribute_desc_2=clue_attributes_desc[1],
        )

        if clue == "next_to":
            constraint = (lambda a, b: abs(a - b) == 1, clue_attributes)
        elif clue == "just_left_of":
            constraint = (lambda a, b: b - a == 1, clue_attributes)
        elif clue == "just_right_of":
            constraint = (lambda a, b: a - b == 1, clue_attributes)
        elif clue == "not_next_to":
            constraint = (lambda a, b: abs(a - b) > 1, clue_attributes)
        elif clue == "left_of":
            constraint = (lambda a, b: b - a > 0, clue_attributes)
        elif clue == "right_of":
            constraint = (lambda a, b: a - b > 0, clue_attributes)

    elif clue in ("between", "not_between"):
        # Choose three random objects
        i_objects = sample(list(range(n_objects)), 3)
        i_objects = sorted(i_objects)

        # Randomly choose the order in which to mention the first and last object
        if randint(0, 1):
            i_objects = i_objects[::-1]

        if clue == "not_between":
            # Randomly choose the order in which to mention the center object and another object
            i_objects_last2 = i_objects[-2:]
            shuffle(i_objects_last2)
            i_objects[-2:] = i_objects_last2

        # Choose three random attributes
        clue_attributes, clue_attributes_desc = describe_random_attributes(
            chosen_attributes=chosen_attributes,
            chosen_attributes_descs=chosen_attributes_descs,
            i_objects=i_objects,
            n_attributes=n_attributes,
        )

        # Create the full clue
        full_clue = clue_description.format(
            attribute_desc_1=clue_attributes_desc[0],
            attribute_desc_2=clue_attributes_desc[1],
            attribute_desc_3=clue_attributes_desc[2],
        )

        if clue == "between":
            constraint = (lambda a, b, c: a < b < c or a > b > c, clue_attributes)
        else:
            constraint = (
                lambda a, b, c: not (b < a < c or b > a > c)
                and a != b
                and a != c
                and b != c,
                clue_attributes,
            )

    elif clue in ("one_between", "multiple_between"):
        # Choose two random objects with a distance of at least 2
        objects_are_chosen = False
        while not objects_are_chosen:
            i_objects = sample(list(range(n_objects)), 2)
            n_between = abs(i_objects[0] - i_objects[1]) - 1
            if (n_between == 1 and clue == "one_between") or (
                n_between > 1 and clue == "multiple_between"
            ):
                objects_are_chosen = True

        # Choose two random attributes
        clue_attributes, clue_attributes_desc = describe_random_attributes(
            chosen_attributes=chosen_attributes,
            chosen_attributes_descs=chosen_attributes_descs,
            i_objects=i_objects,
            n_attributes=n_attributes,
        )

        if clue == "one_between":
            # Create the full clue
            full_clue = clue_description.format(
                attribute_desc_1=clue_attributes_desc[0],
                attribute_desc_2=clue_attributes_desc[1],
            )
        else:
            # Create the full clue
            full_clue = clue_description.format(
                attribute_desc_1=clue_attributes_desc[0],
                attribute_desc_2=clue_attributes_desc[1],
                n_between=n_between,
            )

        constraint = (lambda a, b: abs(b - a) - 1 == n_between, clue_attributes)

    else:
        raise ValueError("Unsupported clue '{clue}'")

    # Save the clue parameters
    clue_par = (clue, i_objects, clue_attributes)

    return full_clue, constraint, clue_par


def describe_random_attributes(
    chosen_attributes: np.ndarray,
    chosen_attributes_descs: np.ndarray,
    i_objects: list[int],
    n_attributes: int,
    diff_cat: bool = False,
    desc_no: int = 0,
) -> tuple[np.ndarray, np.ndarray]:
    """Get a random attribute description for an object.

    Choose a random attribute for each object with indices given by i_objects. Looks up attributes from chosen_attributes in the attributes dict.

    The attributes are sorted by category to be presented in the preferred order.

    Assumes the maximum string length is 100 characters.

    Assumes the "not" word can be inserted after the first word in the alternative description.

    Args:
        chosen_attributes: Attribute values chosen for the solution as a matrix.
        chosen_attributes_descs: Attribute descriptions for the chosen attributes as a matrix.
        i_objects: The index of the object to select an attribute from.
        n_attributes: Number of attributes per object.
        diff_cat: If True, the output attributes must belong to different categories.
        desc_no: The index of the description to use for the last object in the clue if more than one object is described.
        negative_alt: If True, the "not_word" is inserted after the first word in the alternative description.
        prompt_not: The word to use when negating a clue.

    Returns:
        A tuple (random_attributes, random_attributes_desc), where:
            random_attributes: A list of strings contraining one random attribute per object.
            random_attributes_desc: A list of strings using the attributes to describe the objects.
    """
    # Number of objects in the clue
    n_clue_objects = len(i_objects)

    if diff_cat:
        i_attributes = sample(list(range(n_attributes)), k=n_clue_objects)
    else:
        i_attributes = choices(list(range(n_attributes)), k=n_clue_objects)

    # Keep the order of the categories
    i_attributes.sort()

    # Initialize the random attributes as type 'object' to avoid setting a maximum string length
    random_attributes = np.empty((n_clue_objects), dtype="U100")
    random_attributes_desc = np.empty((n_clue_objects), dtype="U100")

    for i, (i_obj, i_attr) in enumerate(zip(i_objects, i_attributes)):
        random_attributes[i] = chosen_attributes[i_obj][i_attr]
        if i == len(i_objects) - 1 and n_clue_objects > 1:
            random_attributes_desc[i] = chosen_attributes_descs[desc_no][i_obj][i_attr]
        else:
            random_attributes_desc[i] = chosen_attributes_descs[0][i_obj][i_attr]

    return random_attributes, random_attributes_desc<|MERGE_RESOLUTION|>--- conflicted
+++ resolved
@@ -36,34 +36,9 @@
         Clues for the zebra puzzle as a list of strings.
 
     """
-<<<<<<< HEAD
     applicable_clues_dict = exclude_clues(
         clues_dict=clues_dict, n_objects=n_objects, n_attributes=n_attributes
     )
-=======
-    # Exclude clues that cannot be used for this puzzle. We assume all puzzles are have at least 2 objects.
-    if n_objects <= 2 and any(
-        [
-            clue_type in clues_dict
-            for clue_type in [
-                "not_next_to",
-                "next_to",
-                "left_of",
-                "right_of",
-                "between",
-            ]
-        ]
-    ):
-        raise ValueError(
-            "Too few objects for the chosen clues. Please adjust the config file."
-        )
-    if n_attributes == 1 and any(
-        [clue_type in clues_dict for clue_type in ["not_same_object", "same_object"]]
-    ):
-        raise ValueError(
-            "Too few attributes for the chosen clues. Please adjust the config file."
-        )
->>>>>>> 028b9db5
 
     # Transpose and sort the attributes
     chosen_attributes_sorted = chosen_attributes.T
@@ -80,15 +55,9 @@
     i_iter = 0
     while not solved:
         # Generate a random clue
-<<<<<<< HEAD
-        clue_type = sample(sorted(applicable_clues_dict), 1)[0]
-        new_clue, constraint, clue_par = create_clue(
-            clue=clue_type,
-=======
-        new_clue_type = sample(sorted(clues_dict), 1)[0]
+        new_clue_type = sample(sorted(applicable_clues_dict), 1)[0]
         new_clue, new_constraint, new_clue_parameters = create_clue(
             clue=new_clue_type,
->>>>>>> 028b9db5
             n_objects=n_objects,
             n_attributes=n_attributes,
             chosen_attributes=chosen_attributes,
@@ -97,48 +66,26 @@
         )
 
         # Check if the clue is obviously redundant before using the solver to save runtime
-<<<<<<< HEAD
-        redundant, chosen_clues, constraints, clue_pars, clue_types = (
-            remove_redundant_clues_part1(
-                new_clue=new_clue,
-                chosen_clues=chosen_clues,
-                constraints=constraints,
-                clue_par=clue_par,
-                clue_pars=clue_pars,
-                clue_type=clue_type,
-                clue_types=clue_types,
-                prioritise_old_clues=False,
-            )
-        )
-        if redundant:
-            continue
-
-        # Try to solve the puzzle
-        current_constraints = constraints + [constraint]
-=======
-        redundant, clues_to_remove = remove_redundant_clues_with_rules(
+        (
+            redundant,
+            chosen_clues,
+            chosen_constraints,
+            chosen_clue_parameters,
+            chosen_clue_types,
+        ) = remove_redundant_clues_with_rules(
             new_clue=new_clue,
             old_clues=chosen_clues,
+            old_constraints=chosen_constraints,
             new_clue_parameters=new_clue_parameters,
             old_clue_parameters=chosen_clue_parameters,
             new_clue_type=new_clue_type,
             old_clue_types=chosen_clue_types,
-            prioritise_old_clues=True,
+            prioritise_old_clues=False,
         )
         if redundant:
             continue
-        elif clues_to_remove != []:
-            # Sort the list of clues to remove from last to first and only include unique ones
-            clues_to_remove = sorted(list(set(clues_to_remove)), reverse=True)
-
-            for i in clues_to_remove:
-                del chosen_clues[i]
-                del chosen_constraints[i]
-                del chosen_clue_parameters[i]
-                del chosen_clue_types[i]
 
         current_constraints = chosen_constraints + [new_constraint]
->>>>>>> 028b9db5
 
         new_solutions, completeness = solver(
             constraints=current_constraints,
@@ -167,21 +114,6 @@
                 n_attributes=n_attributes,
             )
 
-<<<<<<< HEAD
-=======
-            if [sorted(obj) for obj in solution_attempt] != [
-                sorted(obj) for obj in solution
-            ]:
-                # Change the solution to the solution attempt and raise a warning
-                solution_old = solution
-                solution = solution_attempt
-                raise Warning(
-                    "The solver has found a solution that is not the expected one: \nFound \n{solution_attempt} \nExpected \n{solution}".format(
-                        solution_attempt=solution_attempt, solution=solution_old
-                    )
-                )
-
->>>>>>> 028b9db5
             # Remove redundant clues
             chosen_clues, chosen_constraints = remove_redundant_clues_with_solver(
                 chosen_constraints=chosen_constraints,
@@ -225,7 +157,7 @@
         solution_dict=solutions[0], n_objects=n_objects, n_attributes=n_attributes
     )
 
-    if [sorted(x) for x in solution_attempt] != [sorted(x) for x in solution]:
+    if [sorted(obj) for obj in solution_attempt] != [sorted(obj) for obj in solution]:
         # Change the solution to the solution attempt and raise a warning
         solution_old = solution
         solution = solution_attempt
