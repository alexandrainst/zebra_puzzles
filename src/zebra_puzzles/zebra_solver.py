"""Module for solving a zebra puzzle."""

<<<<<<< HEAD
from constraint import AllDifferentConstraint, OptimizedBacktrackingSolver, Problem


def solver(
    constraints: list[tuple], chosen_attributes: list[list], n_objects: int
) -> tuple[list[dict[str, int]], float]:
=======
import numpy as np


def solver(chosen_clues: list[str]) -> tuple[np.ndarray, float]:
>>>>>>> 2286e730
    """Solve a zebra puzzle.

    Args:
        constraints: Constraints for the zebra puzzle as a list of Tuples. Each tuple contains a constraint function and a list of directly affected variables. Each constaint corresponds to one clue.
        chosen_attributes: Attribute values chosen for the solution. They should be sorted by category, but the order of attributes should be independent of the solution (random or sorted).
        n_objects: Number of objects in the puzzle.

    Returns:
        solution_attempt: Solution to the zebra puzzle as a list of lists representing the solution matrix of object indices and chosen attribute values. This matrix is n_objects x n_attributes.
        completeness: Completeness of the solution as a float.

    # NOTE: We could remove the uniqueness constraint
    """
    # ---- Define the puzzle ----#
    solver = OptimizedBacktrackingSolver()
    problem = Problem(solver)

<<<<<<< HEAD
    # Define attributes
    chosen_attributes_flat = [y for x in chosen_attributes for y in x]
    problem.addVariables(chosen_attributes_flat, list(range(1, n_objects + 1)))
=======
    solution_attempt: np.ndarray = np.array([["0", "", ""], ["1", "", ""]])
>>>>>>> 2286e730

    # All properties must be unique
    for attributes_in_category in chosen_attributes:
        problem.addConstraint(AllDifferentConstraint(), attributes_in_category)

    # Add cluesSolve
    for constraint, constraint_var in constraints:
        problem.addConstraint(constraint, constraint_var)

    # ---- Solve the puzzle ----#
    solutions = problem.getSolutions()

    # Measure completeness of the solution.
    # NOTE: This can be improved by measuring the overlap between all found solutions

    if len(solutions) > 0:
        completeness = 1.0 / float(len(solutions))
    else:
        print("solutions:", solutions)
        print("constraints:", constraints)
        raise ValueError("This puzzle has no solution")

    return solutions, completeness


def format_solution(solution_dict: dict[str, int], n_objects: int) -> list[list]:
    """Change solution format from dict to list.

    Args:
        solution_dict: Solution as a dict of attributues and which object they are connected to.
        n_objects: Number of objects in the puzzle.

    Return:
        solution_list: Solution as a list of lists.
    """
    solution_list = []
    for i_object in range(1, n_objects + 1):
        solution_list.append(
            [str(i_object)] + [k for k, v in solution_dict.items() if v == i_object]
        )

    return solution_list<|MERGE_RESOLUTION|>--- conflicted
+++ resolved
@@ -1,18 +1,12 @@
 """Module for solving a zebra puzzle."""
 
-<<<<<<< HEAD
+import numpy as np
 from constraint import AllDifferentConstraint, OptimizedBacktrackingSolver, Problem
 
 
 def solver(
-    constraints: list[tuple], chosen_attributes: list[list], n_objects: int
+    constraints: list[tuple], chosen_attributes: np.ndarray, n_objects: int
 ) -> tuple[list[dict[str, int]], float]:
-=======
-import numpy as np
-
-
-def solver(chosen_clues: list[str]) -> tuple[np.ndarray, float]:
->>>>>>> 2286e730
     """Solve a zebra puzzle.
 
     Args:
@@ -30,21 +24,17 @@
     solver = OptimizedBacktrackingSolver()
     problem = Problem(solver)
 
-<<<<<<< HEAD
     # Define attributes
-    chosen_attributes_flat = [y for x in chosen_attributes for y in x]
+    chosen_attributes_flat = chosen_attributes.flatten().tolist()
     problem.addVariables(chosen_attributes_flat, list(range(1, n_objects + 1)))
-=======
-    solution_attempt: np.ndarray = np.array([["0", "", ""], ["1", "", ""]])
->>>>>>> 2286e730
 
     # All properties must be unique
-    for attributes_in_category in chosen_attributes:
+    for attributes_in_category in chosen_attributes.tolist():
         problem.addConstraint(AllDifferentConstraint(), attributes_in_category)
 
     # Add cluesSolve
     for constraint, constraint_var in constraints:
-        problem.addConstraint(constraint, constraint_var)
+        problem.addConstraint(constraint, constraint_var.tolist())
 
     # ---- Solve the puzzle ----#
     solutions = problem.getSolutions()
@@ -62,20 +52,25 @@
     return solutions, completeness
 
 
-def format_solution(solution_dict: dict[str, int], n_objects: int) -> list[list]:
+def format_solution(
+    solution_dict: dict[str, int], n_objects: int, n_attributes: int
+) -> np.ndarray:
     """Change solution format from dict to list.
 
+    Assumes the maximum string length is 100 characters.
+
     Args:
-        solution_dict: Solution as a dict of attributues and which object they are connected to.
+        solution_dict: Solution as a dict of attributes and which object they are connected to.
         n_objects: Number of objects in the puzzle.
+        n_attributes: Number of attributes of each object.
 
     Return:
-        solution_list: Solution as a list of lists.
+        Solution as a matrix in a numpy array.
     """
-    solution_list = []
+    solution_list = np.empty((n_objects, n_attributes + 1), dtype="U100")
     for i_object in range(1, n_objects + 1):
-        solution_list.append(
-            [str(i_object)] + [k for k, v in solution_dict.items() if v == i_object]
-        )
+        solution_list[i_object - 1, :] = [str(i_object)] + [
+            k for k, v in solution_dict.items() if v == i_object
+        ]
 
     return solution_list