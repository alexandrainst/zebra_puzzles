"""Module for removing redundant clues."""

import numpy as np

from zebra_puzzles.zebra_solver import solver


def remove_redundant_clues_with_rules(
    new_clue: str,
<<<<<<< HEAD
    chosen_clues: list[str],
    constraints: list,
    clue_par: tuple[str, list[int], np.ndarray],
    clue_pars: list,
    clue_type: str,
    clue_types: list[str],
    prioritise_old_clues: bool = False,
) -> tuple[bool, list[str], list, list, list]:
    """Remove redundant clues and constraints.

    Check if a suggested clue is redundant and remove it or existing clues if it is, depending on prioritise_old_clues.

    Args:
        new_clue: The suggested clue to check as a string.
        chosen_clues: Chosen clues for the zebra puzzle as a list of strings.
        constraints: Constraints for the puzzle solver.
        clue_par: Clue parameters for the new clue.
        clue_pars: List of clue parameters for the puzzle solver.
        clue_type: Clue type for the new clue.
        clue_types: List of clue types.
        prioritise_old_clues: Boolean indicating if the new clue should be rejected if it includes all information of an existing clue. This will reduce a bias towards more specific clues and result in more clues per puzzle. Otherwise, the old less specific clue will be removed.

    Returns:
        A tuple (redundant, chosen_clues, constraints, clue_pars, clue_types), where:
            redundant: Boolean indicating if the suggested clue is redundant.
            chosen_clues: Non-redundant clues for the zebra puzzle as a list of strings.
            constraints: Non-redundant constraints for the puzzle solver.
            clue_pars: Non-redundant clue parameters for the puzzle solver.
            clue_types: Non-redundant clue types.
    """
    redundant, clues_to_remove = is_clue_redundant(
        new_clue=new_clue,
        chosen_clues=chosen_clues,
        clue_par=clue_par,
        clue_pars=clue_pars,
        clue_type=clue_type,
        clue_types=clue_types,
        prioritise_old_clues=prioritise_old_clues,
    )

    if clues_to_remove != []:
        # Sort the list of clues to remove from last to first and only include unique ones
        clues_to_remove = sorted(list(set(clues_to_remove)), reverse=True)

        for i in clues_to_remove:
            del chosen_clues[i]
            del constraints[i]
            del clue_pars[i]
            del clue_types[i]

    return redundant, chosen_clues, constraints, clue_pars, clue_types


def is_clue_redundant(
    new_clue: str,
    chosen_clues: list[str],
    clue_par: tuple[str, list[int], np.ndarray],
    clue_pars: list,
    clue_type: str,
    clue_types: list[str],
=======
    old_clues: list[str],
    new_clue_parameters: tuple[str, list[int], np.ndarray],
    old_clue_parameters: list[tuple[str, list[int], np.ndarray]],
    new_clue_type: str,
    old_clue_types: list[str],
>>>>>>> 028b9db5
    prioritise_old_clues: bool = False,
) -> tuple[bool, list[int]]:
    """Use simple rules to check if a suggested clue is redundant.

    This is to avoid using the solver for every clue suggestion and thereby speed up the clue selection process.

    NOTE: More checks could be added e.g. "same_object" and "not_same_object" with 1 identical attribute and secondary attributes of the same category.
    NOTE: Consider adapting for non-unique attributes
    TODO: Combine checks for fewer loops

    Args:
        new_clue: The suggested clue to check as a string.
        old_clues: Chosen clues for the zebra puzzle as a list of strings.
        new_clue_parameters: A tuple (clue_type, i_clue_objects, clue_attributes) containing clue parameters for the suggested clue, where:
            clue_type: Type of the clue as a string.
            i_clue_objects: List of object indices in the clue as integers.
            clue_attributes: Array of attribute values as strings for the clue.
        old_clue_parameters: List of all previously chosen clue parameters as described above for new_clue_parameters.
        new_clue_type: Clue type for the suggested clue.
        old_clue_types: List of all previously chosen clue types.
        prioritise_old_clues: Boolean indicating if the new clue should be rejected if it includes all information of an old clue. This will reduce a bias towards more specific clues and result in more clues per puzzle. Otherwise, the old less specific clue will be added in clues_to_remove.

    Returns:
        A tuple (redundant, clues_to_remove), where:
            redundant: Boolean indicating if the clue is redundant
            clues_to_remove: List of indices of clues to remove if the new clue is more specific than an existing clue. This is always empty if prioritise_old_clues is False.

    """
    clues_to_remove = []

    # ---- Check if the clue has already been chosen ----#
    if new_clue in old_clues:
        return True, []

    # ---- Check if not_at is used after found_at with the same attribute (but not the same objects) ----#
    if new_clue_type == "not_at" and "found_at" in old_clue_types:
        for clue_type_j, _, attributes_j in old_clue_parameters:
            if clue_type_j == "found_at" and attributes_j == new_clue_parameters[2]:
                return True, []

    elif new_clue_type == "found_at" and "not_at" in old_clue_types:
        for i, (clue_type_j, _, attributes_j) in enumerate(old_clue_parameters):
            if clue_type_j == "not_at" and attributes_j == new_clue_parameters[2]:
                if prioritise_old_clues:
                    return True, []
                else:
                    clues_to_remove.append(i)
                    # We can stop here because none of the following checks will be true
                    return False, clues_to_remove

    # ---- Check if between clues exclude not_same_object ----#
    elif new_clue_type == "not_same_object":
        # Go through the list of chosen clues
        for clue_type_j, i_objects_j, attributes_j in old_clue_parameters:
            # Check if the new clue type and an existing clue type are a pair in redundant_clues
            if clue_type_j in {"between", "not_between"}:
                # Combine objects and attributes in the clue pairwise
                combined_obj_attributes = {
                    f"{x}{y}" for x, y in zip(i_objects_j, attributes_j)
                }
                combined_obj_attributes_new = {
                    f"{x}{y}"
                    for x, y in zip(new_clue_parameters[1], new_clue_parameters[2])
                }

                # Check if the combination of objects and attributes are the included in the existing clue
                if combined_obj_attributes_new.issubset(combined_obj_attributes):
                    return True, []

    elif new_clue_type in {"between", "not_between"}:
        # Go through the list of chosen clues
        for i, (clue_type_j, i_objects_j, attributes_j) in enumerate(
            old_clue_parameters
        ):
            # Check if the new clue type and an existing clue type are a pair in redundant_clues
            if clue_type_j == "not_same_object":
                # Combine objects and attributes in the clue pairwise
                combined_obj_attributes = {
                    f"{x}{y}" for x, y in zip(i_objects_j, attributes_j)
                }
                combined_obj_attributes_new = {
                    f"{x}{y}"
                    for x, y in zip(new_clue_parameters[1], new_clue_parameters[2])
                }

                # Check if the combination of objects and attributes are the included in the existing clue
                if combined_obj_attributes.issubset(combined_obj_attributes_new):
                    if prioritise_old_clues:
                        return True, []
                    else:
                        clues_to_remove.append(i)

    # ---- Check if clues containing the same objects and attributes are redundant ----#

    # List the clues where if the first clue is already chosen, the second clue is redundant if they contain the same objects and attributes
    redundant_clues = {
        ("same_object", "same_object"),
        ("not_same_object", "not_same_object"),
        ("left_of", "right_of"),
        ("left_of", "not_same_object"),
        ("right_of", "left_of"),
        ("right_of", "not_same_object"),
        ("just_left_of", "just_right_of"),
        ("just_left_of", "right_of"),
        ("just_left_of", "left_of"),
        ("just_left_of", "next_to"),
        ("just_left_of", "not_same_object"),
        ("just_right_of", "just_left_of"),
        ("just_right_of", "left_of"),
        ("just_right_of", "right_of"),
        ("just_right_of", "next_to"),
        ("just_right_of", "not_same_object"),
        ("next_to", "not_same_object"),
        ("one_between", "not_same_object"),
        ("multiple_between", "not_same_object"),
        ("between", "not_between"),
    }

    # Sort the new objects and attributes outside the following loop as they could be compared several times
    sorted_new_objects = sorted(new_clue_parameters[1])
    sorted_new_attributes = sorted(new_clue_parameters[2])

    # Go through the list of chosen clues
    for i, (clue_type_j, i_objects_j, attributes_j) in enumerate(old_clue_parameters):
        # Check if the new clue adds no new information
        if (
            (clue_type_j, new_clue_type) in redundant_clues
            and sorted(i_objects_j) == sorted_new_objects
            and sorted(attributes_j) == sorted_new_attributes
        ):
            return True, []

        # Check if an existing clue adds is less specific than the new clue
        if (
            (clue_type_j, new_clue_type) in redundant_clues
            and sorted(i_objects_j) == sorted_new_objects
            and sorted(attributes_j) == sorted_new_attributes
        ):
            if prioritise_old_clues:
                return True, []
            else:
                clues_to_remove.append(i)

    # Otherwise, the clue might not be redundant
    return False, clues_to_remove


def remove_redundant_clues_with_solver(
    chosen_constraints: list,
    chosen_clues: list[str],
    chosen_attributes_sorted: np.ndarray,
    n_objects: int,
) -> tuple[list[str], list]:
    """Remove redundant clues and constraints.

    Tries removing each clue and see if the solution is still found.
    Starts from the end of the list for easier iteration through a list we are removing elements from.

    Args:
        chosen_constraints: Constraints for the zebra puzzle as a list of tuples. Each constaint corresponds to one clue. Each tuple (constraint_function, variables) contains:
            constraint_function: A constraint function that the variables must satisfy.
            variables: Attributes that the constraint applies to.
        chosen_clues: Clues for the zebra puzzle as a list of strings.
        chosen_attributes_sorted: Matrix of attribute values chosen for the solution after sorting each category to avoid spoiling the solution.
        n_objects: Number of objects in the puzzle.

    Returns:
        A tuple (chosen_clues, constraints), where:
            chosen_clues: Non-redundant clues for the zebra puzzle as a list of strings.
            constraints: Non-redundant constraints for the puzzle solver.

    """
    for i in range(len(chosen_constraints) - 1, -1, -1):
        _, completeness = solver(
            constraints=chosen_constraints[:i] + chosen_constraints[i + 1 :],
            chosen_attributes=chosen_attributes_sorted,
            n_objects=n_objects,
        )
        if completeness == 1:
            del chosen_clues[i]
            del chosen_constraints[i]

    return chosen_clues, chosen_constraints<|MERGE_RESOLUTION|>--- conflicted
+++ resolved
@@ -7,13 +7,12 @@
 
 def remove_redundant_clues_with_rules(
     new_clue: str,
-<<<<<<< HEAD
-    chosen_clues: list[str],
-    constraints: list,
-    clue_par: tuple[str, list[int], np.ndarray],
-    clue_pars: list,
-    clue_type: str,
-    clue_types: list[str],
+    old_clues: list[str],
+    old_constraints: list,
+    new_clue_parameters: tuple[str, list[int], np.ndarray],
+    old_clue_parameters: list,
+    new_clue_type: str,
+    old_clue_types: list[str],
     prioritise_old_clues: bool = False,
 ) -> tuple[bool, list[str], list, list, list]:
     """Remove redundant clues and constraints.
@@ -22,29 +21,32 @@
 
     Args:
         new_clue: The suggested clue to check as a string.
-        chosen_clues: Chosen clues for the zebra puzzle as a list of strings.
-        constraints: Constraints for the puzzle solver.
-        clue_par: Clue parameters for the new clue.
-        clue_pars: List of clue parameters for the puzzle solver.
-        clue_type: Clue type for the new clue.
-        clue_types: List of clue types.
+        old_clues: Chosen clues for the zebra puzzle as a list of strings.
+        old_constraints: List of constraints for the puzzle solver.
+        new_clue_parameters: A tuple (clue_type, i_clue_objects, clue_attributes) containing clue parameters for the suggested clue, where:
+            clue_type: Type of the clue as a string.
+            i_clue_objects: List of object indices in the clue as integers.
+            clue_attributes: Array of attribute values as strings for the clue.
+        old_clue_parameters: List of all previously chosen clue parameters as described above for new_clue_parameters.
+        new_clue_type: Clue type for the suggested clue.
+        old_clue_types: List of all previously chosen clue types.
         prioritise_old_clues: Boolean indicating if the new clue should be rejected if it includes all information of an existing clue. This will reduce a bias towards more specific clues and result in more clues per puzzle. Otherwise, the old less specific clue will be removed.
 
     Returns:
-        A tuple (redundant, chosen_clues, constraints, clue_pars, clue_types), where:
+        A tuple (redundant, old_clues, old_constraints, old_clue_parameters, old_clue_types), where:
             redundant: Boolean indicating if the suggested clue is redundant.
-            chosen_clues: Non-redundant clues for the zebra puzzle as a list of strings.
-            constraints: Non-redundant constraints for the puzzle solver.
-            clue_pars: Non-redundant clue parameters for the puzzle solver.
-            clue_types: Non-redundant clue types.
+            old_clues: Non-redundant old clues for the zebra puzzle as a list of strings.
+            old_constraints: List of non-redundant old constraints for the puzzle solver.
+            old_clue_parameters: List of non-redundant old clue parameters. This list contains tuples as described above for new_clue_parameters.
+            old_clue_types: List of non-redundant old clue types.
     """
     redundant, clues_to_remove = is_clue_redundant(
         new_clue=new_clue,
-        chosen_clues=chosen_clues,
-        clue_par=clue_par,
-        clue_pars=clue_pars,
-        clue_type=clue_type,
-        clue_types=clue_types,
+        old_clues=old_clues,
+        new_clue_parameters=new_clue_parameters,
+        old_clue_parameters=old_clue_parameters,
+        new_clue_type=new_clue_type,
+        old_clue_types=old_clue_types,
         prioritise_old_clues=prioritise_old_clues,
     )
 
@@ -53,28 +55,21 @@
         clues_to_remove = sorted(list(set(clues_to_remove)), reverse=True)
 
         for i in clues_to_remove:
-            del chosen_clues[i]
-            del constraints[i]
-            del clue_pars[i]
-            del clue_types[i]
-
-    return redundant, chosen_clues, constraints, clue_pars, clue_types
+            del old_clues[i]
+            del old_constraints[i]
+            del old_clue_parameters[i]
+            del old_clue_types[i]
+
+    return redundant, old_clues, old_constraints, old_clue_parameters, old_clue_types
 
 
 def is_clue_redundant(
     new_clue: str,
-    chosen_clues: list[str],
-    clue_par: tuple[str, list[int], np.ndarray],
-    clue_pars: list,
-    clue_type: str,
-    clue_types: list[str],
-=======
     old_clues: list[str],
     new_clue_parameters: tuple[str, list[int], np.ndarray],
     old_clue_parameters: list[tuple[str, list[int], np.ndarray]],
     new_clue_type: str,
     old_clue_types: list[str],
->>>>>>> 028b9db5
     prioritise_old_clues: bool = False,
 ) -> tuple[bool, list[int]]:
     """Use simple rules to check if a suggested clue is redundant.
